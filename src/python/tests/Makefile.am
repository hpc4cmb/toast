SUBDIRS =

# Initialize compile and linking flags

AM_CPPFLAGS = \
-I$(top_srcdir)/src/libtoast \
$(PYTHON_CPPFLAGS)

AM_CFLAGS =
AM_CXXFLAGS =

AM_LDFLAGS = $(PYTHON_LDFLAGS)

AM_LIBS = $(PYTHON_LIBS)

# Append compile and linking flags based on configure variables
include $(top_srcdir)/src/build_options.am


toasttestsdir = $(pythondir)/toast/tests

toasttests_PYTHON = \
__init__.py \
binned.py \
cache.py \
cbuffer.py \
cov.py \
ctoast.py \
dist.py \
intervals.py \
map_ground.py \
map_satellite.py \
mpi.py \
ops_dipole.py \
ops_madam.py \
ops_pmat.py \
ops_simnoise.py \
ops_sim_pysm.py \
smooth.py \
ops_polyfilter.py \
ops_groundfilter.py \
ops_gainscrambler.py \
ops_memorycounter.py \
psd_math.py \
qarray.py \
rng.py \
fft.py \
runner.py \
tod.py \
<<<<<<< HEAD
tidas.py
=======
sim_focalplane.py \
tidas.py \
timing.py
>>>>>>> f8fa55c9


clean-local :
	@rm -f *.pyc<|MERGE_RESOLUTION|>--- conflicted
+++ resolved
@@ -47,13 +47,8 @@
 fft.py \
 runner.py \
 tod.py \
-<<<<<<< HEAD
+sim_focalplane.py \
 tidas.py
-=======
-sim_focalplane.py \
-tidas.py \
-timing.py
->>>>>>> f8fa55c9
 
 
 clean-local :
