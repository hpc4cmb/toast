# Copyright (c) 2015-2018 by the parties listed in the AUTHORS file.
# All rights reserved.  Use of this source code is governed by
# a BSD-style license that can be found in the LICENSE file.

import healpy as hp
import numpy as np

from .. import qarray as qa
import timemory
from ..ctoast import sim_map_scan_map
from ..mpi import MPI
from ..op import Operator


class OpSimGradient(Operator):
    """
    Generate a fake sky signal as a gradient between the poles.

    This passes through each observation and creates a fake signal timestream
    based on the cartesian Z coordinate of the HEALPix pixel containing the
    detector pointing.

    Args:
        out (str): accumulate data to the cache with name <out>_<detector>.
            If the named cache objects do not exist, then they are created.
        nside (int): the HEALPix NSIDE value to use.
        min (float): the minimum value to use at the South Pole.
        max (float): the maximum value to use at the North Pole.
        nest (bool): whether to use NESTED ordering.
    """

    def __init__(self, out='grad', nside=512, min=-100.0, max=100.0, nest=False,
                 flag_mask=255, common_flag_mask=255, keep_quats=False):
        # We call the parent class constructor, which currently does nothing
        super().__init__()
        self._nside = nside
        self._out = out
        self._min = min
        self._max = max
        self._nest = nest
        self._flag_mask = flag_mask
        self._common_flag_mask = common_flag_mask
        self._keep_quats = keep_quats

    def exec(self, data):
        """
        Create the gradient timestreams.

        This pixelizes each detector's pointing and then assigns a
        timestream value based on the cartesian Z coordinate of the pixel
        center.

        Args:
            data (toast.Data): The distributed data.
        """
        autotimer = timemory.auto_timer(type(self).__name__)
        comm = data.comm

        zaxis = np.array([0, 0, 1], dtype=np.float64)
        nullquat = np.array([0, 0, 0, 1], dtype=np.float64)

        range = self._max - self._min

        for obs in data.obs:
            tod = obs['tod']
            base = obs['baselines']
            nse = obs['noise']

            offset, nsamp = tod.local_samples

            common = tod.local_common_flags() & self._common_flag_mask

            for det in tod.local_dets:
                flags = tod.local_flags(det) & self._flag_mask
                totflags = (flags | common)
                del flags

                pdata = tod.local_pointing(det).copy()
                pdata[totflags != 0, :] = nullquat

                dir = qa.rotate(pdata, zaxis)
                pixels = hp.vec2pix(self._nside, dir[:, 0], dir[:, 1], dir[:, 2],
                                    nest=self._nest)
                x, y, z = hp.pix2vec(self._nside, pixels, nest=self._nest)
                z += 1.0
                z *= 0.5
                z *= range
                z += self._min
                z[totflags != 0] = 0.0

                cachename = "{}_{}".format(self._out, det)
                if not tod.cache.exists(cachename):
                    tod.cache.create(cachename, np.float64, (nsamp,))
                ref = tod.cache.reference(cachename)
                ref[:] += z
                del ref

                if not self._keep_quats:
                    cachename = 'quat_{}'.format(det)
                    tod.cache.destroy(cachename)

            del common
        return

    def sigmap(self):
        """
        (array): Return the underlying signal map (full map on all processes).
        """
        autotimer = timemory.auto_timer(type(self).__name__)
        range = self._max - self._min
        pix = np.arange(0, 12 * self._nside * self._nside, dtype=np.int64)
        x, y, z = hp.pix2vec(self._nside, pix, nest=self._nest)
        z += 1.0
        z *= 0.5
        z *= range
        z += self._min
        return z


class OpSimScan(Operator):
    """
    Operator which generates sky signal by scanning from a map.

    The signal to use should already be in a distributed pixel structure,
    and local pointing should already exist.

    Args:
        distmap (DistPixels): the distributed map domain data.
        pixels (str): the name of the cache object (<pixels>_<detector>)
            containing the pixel indices to use.
        weights (str): the name of the cache object (<weights>_<detector>)
            containing the pointing weights to use.
        out (str): accumulate data to the cache with name <out>_<detector>.
            If the named cache objects do not exist, then they are created.
    """

    def __init__(self, distmap=None, pixels='pixels', weights='weights',
                 out='scan', dets=None):
        # We call the parent class constructor, which currently does nothing
        super().__init__()
        self._map = distmap
        self._pixels = pixels
        self._weights = weights
        self._out = out
        self._dets = dets

    def exec(self, data):
        """
        Create the timestreams by scanning from the map.

        This loops over all observations and detectors and uses the pointing
        matrix to project the distributed map into a timestream.

        Args:
            data (toast.Data): The distributed data.
        """
        autotimer = timemory.auto_timer(type(self).__name__)
        comm = data.comm
        # the global communicator
        cworld = comm.comm_world
        # the communicator within the group
        cgroup = comm.comm_group
        # the communicator with all processes with
        # the same rank within their group
        crank = comm.comm_rank

        for obs in data.obs:
            tod = obs['tod']

            dets = tod.local_dets if self._dets is None else self._dets

            for det in dets:

                # get the pixels and weights from the cache

                pixelsname = "{}_{}".format(self._pixels, det)
                weightsname = "{}_{}".format(self._weights, det)
                pixels = tod.cache.reference(pixelsname)
                weights = tod.cache.reference(weightsname)

                nsamp, nnz = weights.shape

                sm, lpix = self._map.global_to_local(pixels)

                # f = (np.dot(weights[x], self._map.data[sm[x], lpix[x]])
                #     if (lpix[x] >= 0) else 0
                #     for x in range(tod.local_samples[1]))
                # maptod = np.fromiter(f, np.float64, count=tod.local_samples[1])
                maptod = np.zeros(nsamp)
                sim_map_scan_map(sm, weights, lpix, self._map.data, maptod)

                cachename = "{}_{}".format(self._out, det)
                if not tod.cache.exists(cachename):
                    tod.cache.create(cachename, np.float64, (nsamp,))
                ref = tod.cache.reference(cachename)
                ref[:] += maptod

                del ref
                del pixels
                del weights

<<<<<<< HEAD
        return


def extract_local_dets(data):
    """Extracts the local detectors from the TOD objects

    Some detectors could only appear in some observations, so we need
    to loop through all observations and accumulate all detectors in
    a set
    """
    autotimer = timemory.auto_timer()
    local_dets = set()
    for obs in data.obs:
        tod = obs['tod']
        local_dets.update(tod.local_dets)
    return local_dets


def assemble_map_on_rank0(comm, local_map, pixel_indices, n_components, npix):
    autotimer = timemory.auto_timer()
    full_maps_rank0 = np.zeros((n_components, npix),
                               dtype=np.float64) if comm.rank == 0 else None
    local_map_buffer = np.zeros((n_components, npix),
                                   dtype=np.float64)
    local_map_buffer[:, pixel_indices] = local_map
    comm.Reduce(local_map_buffer, full_maps_rank0, root=0, op=MPI.SUM)
    return full_maps_rank0


def extract_detector_parameters(det, focalplanes):
    autotimer = timemory.auto_timer()
    for fp in focalplanes:
        if det in fp:
            if "fwhm" in fp[det]:
                return fp[det]["bandcenter_ghz"], fp[det]["bandwidth_ghz"], \
                    fp[det]["fwhm"]
            else:
                return fp[det]["bandcenter_ghz"], fp[det]["bandwidth_ghz"], -1
    raise RuntimeError("Cannot find detector {} in any focalplane")


class OpSimPySM(Operator):
    """
    Operator which generates sky signal by scanning from a map.

    The signal to use should already be in a distributed pixel structure,
    and local pointing should already exist.

    Args:
        distmap (DistPixels): the distributed map domain data.
        pixels (str): the name of the cache object (<pixels>_<detector>)
            containing the pixel indices to use.
        weights (str): the name of the cache object (<weights>_<detector>)
            containing the pointing weights to use.
        out (str): accumulate data to the cache with name <out>_<detector>.
            If the named cache objects do not exist, then they are created.
        units(str): Output units.
        debug(bool):  Verbose progress reports.
    """

    def __init__(self, comm=None,
                 out='signal', pysm_model='', focalplanes=None, nside=None,
                 subnpix=None, localsm=None, apply_beam=False, nest=True,
                 units='K_CMB', debug=False):
        autotimer = timemory.auto_timer(type(self).__name__)
        # We call the parent class constructor, which currently does nothing
        super().__init__()
        self._out = out
        self._nest = nest
        self.comm = comm
        self._debug = debug
        self.dist_rings = DistRings(comm,
                                    nside=nside,
                                    nnz=3)

        pysm_sky_components = [
            'synchrotron',
            'dust',
            'freefree',
            'cmb',
            'ame',
        ]
        pysm_sky_config = dict()
        for component_model in pysm_model.split(','):
            full_component_name = [
                each for each in pysm_sky_components
                if each.startswith(component_model[0])][0]
            pysm_sky_config[full_component_name] = component_model
        self.pysm_sky = PySMSky(comm=self.comm,
                                local_pixels=self.dist_rings.local_pixels,
                                nside=nside, pysm_sky_config=pysm_sky_config,
                                units=units)

        self.nside = nside
        self.focalplanes = focalplanes
        self.npix = hp.nside2npix(nside)
        self.distmap = DistPixels(
            comm=comm, size=self.npix, nnz=3,
            dtype=np.float32, submap=subnpix, local=localsm)
        self.apply_beam = apply_beam

    def __del__(self):
        # Ensure that the PySMSky member is destroyed first because
        # it contains a reference to self.dist_rings.local_pixels
        del self.pysm_sky
        del self.dist_rings
        del self.distmap

    def exec(self, data):
        autotimer = timemory.auto_timer(type(self).__name__)
        local_dets = extract_local_dets(data)

        bandpasses = {}
        fwhm_deg = {}
        N_POINTS_BANDPASS = 10  # possibly take as parameter
        for det in local_dets:
            bandcenter, bandwidth, fwhm_deg[det] = \
                    extract_detector_parameters(det, self.focalplanes)
            bandpasses[det] = \
                (np.linspace(bandcenter - bandwidth / 2,
                             bandcenter + bandwidth / 2,
                             N_POINTS_BANDPASS),
                 np.ones(N_POINTS_BANDPASS))

        lmax = 3 * self.nside - 1

        if self.comm.rank == 0:
            print('Collecting, Broadcasting map', flush=True)
        start = MPI.Wtime()
        local_maps = dict()  # FIXME use Cache instead
        for det in local_dets:
            self.comm.Barrier()
            if self.comm.rank == 0 and self._debug:
                print('Running PySM on {}'.format(det), flush=True)
            self.pysm_sky.exec(local_maps, out="sky",
                               bandpasses={"": bandpasses[det]})

            if self.apply_beam:
                if fwhm_deg[det] == -1:
                    raise RuntimeError(
                        "OpSimPySM: apply beam is True but focalplane doesn't "
                        "have fwhm")
                # LibSharp also supports transforming multiple channels
                # together each with own beam
                self.comm.Barrier()
                if self.comm.rank == 0 and self._debug:
                    print('Initializing LibSharpSmooth on {}'.format(det),
                          flush=True)
                smooth = LibSharpSmooth(
                    self.comm, signal_map="sky", out="sky",
                    lmax=lmax, grid=self.dist_rings.libsharp_grid,
                    fwhm_deg=fwhm_deg[det], beam=None)
                self.comm.Barrier()
                if self.comm.rank == 0 and self._debug:
                    print('Executing LibSharpSmooth on {}'.format(det),
                          flush=True)
                smooth.exec(local_maps)
                self.comm.Barrier()
                if self.comm.rank == 0 and self._debug:
                    print('LibSharpSmooth completed on {}'.format(det),
                          flush=True)

            n_components = 3

            self.comm.Barrier()
            if self.comm.rank == 0 and self._debug:
                print('Assemble PySM map on rank0, shape of local map is {}'
                      ''.format(local_maps["sky"].shape), flush=True)
            full_map_rank0 = assemble_map_on_rank0(
                self.comm, local_maps["sky"], self.dist_rings.local_pixels,
                n_components, self.npix)

            self.comm.Barrier()
            if self.comm.rank == 0 and self._debug:
                print('Communication completed', flush=True)
            if self.comm.rank == 0 and self._nest:
                # PySM is RING, toast is NEST
                full_map_rank0 = hp.reorder(full_map_rank0, r2n=True)
            # full_map_rank0 dict contains on rank 0 the smoothed PySM map

            self.comm.Barrier()
            if self.comm.rank == 0 and self._debug:
                print('Broadcasting the map to other processes', flush=True)
            self.distmap.broadcast_healpix_map(full_map_rank0)
            self.comm.Barrier()
            if self.comm.rank == 0 and self._debug:
                print('Running OpSimScan', flush=True)
            scansim = OpSimScan(distmap=self.distmap, out=self._out, dets=[det])
            scansim.exec(data)

        stop = MPI.Wtime()
        if self.comm.rank == 0:
            print('PySM Operator completed:  {:.2f} seconds'
                  ''.format(stop - start), flush=True)
=======
        return
>>>>>>> 3685124b
<|MERGE_RESOLUTION|>--- conflicted
+++ resolved
@@ -199,201 +199,4 @@
                 del pixels
                 del weights
 
-<<<<<<< HEAD
-        return
-
-
-def extract_local_dets(data):
-    """Extracts the local detectors from the TOD objects
-
-    Some detectors could only appear in some observations, so we need
-    to loop through all observations and accumulate all detectors in
-    a set
-    """
-    autotimer = timemory.auto_timer()
-    local_dets = set()
-    for obs in data.obs:
-        tod = obs['tod']
-        local_dets.update(tod.local_dets)
-    return local_dets
-
-
-def assemble_map_on_rank0(comm, local_map, pixel_indices, n_components, npix):
-    autotimer = timemory.auto_timer()
-    full_maps_rank0 = np.zeros((n_components, npix),
-                               dtype=np.float64) if comm.rank == 0 else None
-    local_map_buffer = np.zeros((n_components, npix),
-                                   dtype=np.float64)
-    local_map_buffer[:, pixel_indices] = local_map
-    comm.Reduce(local_map_buffer, full_maps_rank0, root=0, op=MPI.SUM)
-    return full_maps_rank0
-
-
-def extract_detector_parameters(det, focalplanes):
-    autotimer = timemory.auto_timer()
-    for fp in focalplanes:
-        if det in fp:
-            if "fwhm" in fp[det]:
-                return fp[det]["bandcenter_ghz"], fp[det]["bandwidth_ghz"], \
-                    fp[det]["fwhm"]
-            else:
-                return fp[det]["bandcenter_ghz"], fp[det]["bandwidth_ghz"], -1
-    raise RuntimeError("Cannot find detector {} in any focalplane")
-
-
-class OpSimPySM(Operator):
-    """
-    Operator which generates sky signal by scanning from a map.
-
-    The signal to use should already be in a distributed pixel structure,
-    and local pointing should already exist.
-
-    Args:
-        distmap (DistPixels): the distributed map domain data.
-        pixels (str): the name of the cache object (<pixels>_<detector>)
-            containing the pixel indices to use.
-        weights (str): the name of the cache object (<weights>_<detector>)
-            containing the pointing weights to use.
-        out (str): accumulate data to the cache with name <out>_<detector>.
-            If the named cache objects do not exist, then they are created.
-        units(str): Output units.
-        debug(bool):  Verbose progress reports.
-    """
-
-    def __init__(self, comm=None,
-                 out='signal', pysm_model='', focalplanes=None, nside=None,
-                 subnpix=None, localsm=None, apply_beam=False, nest=True,
-                 units='K_CMB', debug=False):
-        autotimer = timemory.auto_timer(type(self).__name__)
-        # We call the parent class constructor, which currently does nothing
-        super().__init__()
-        self._out = out
-        self._nest = nest
-        self.comm = comm
-        self._debug = debug
-        self.dist_rings = DistRings(comm,
-                                    nside=nside,
-                                    nnz=3)
-
-        pysm_sky_components = [
-            'synchrotron',
-            'dust',
-            'freefree',
-            'cmb',
-            'ame',
-        ]
-        pysm_sky_config = dict()
-        for component_model in pysm_model.split(','):
-            full_component_name = [
-                each for each in pysm_sky_components
-                if each.startswith(component_model[0])][0]
-            pysm_sky_config[full_component_name] = component_model
-        self.pysm_sky = PySMSky(comm=self.comm,
-                                local_pixels=self.dist_rings.local_pixels,
-                                nside=nside, pysm_sky_config=pysm_sky_config,
-                                units=units)
-
-        self.nside = nside
-        self.focalplanes = focalplanes
-        self.npix = hp.nside2npix(nside)
-        self.distmap = DistPixels(
-            comm=comm, size=self.npix, nnz=3,
-            dtype=np.float32, submap=subnpix, local=localsm)
-        self.apply_beam = apply_beam
-
-    def __del__(self):
-        # Ensure that the PySMSky member is destroyed first because
-        # it contains a reference to self.dist_rings.local_pixels
-        del self.pysm_sky
-        del self.dist_rings
-        del self.distmap
-
-    def exec(self, data):
-        autotimer = timemory.auto_timer(type(self).__name__)
-        local_dets = extract_local_dets(data)
-
-        bandpasses = {}
-        fwhm_deg = {}
-        N_POINTS_BANDPASS = 10  # possibly take as parameter
-        for det in local_dets:
-            bandcenter, bandwidth, fwhm_deg[det] = \
-                    extract_detector_parameters(det, self.focalplanes)
-            bandpasses[det] = \
-                (np.linspace(bandcenter - bandwidth / 2,
-                             bandcenter + bandwidth / 2,
-                             N_POINTS_BANDPASS),
-                 np.ones(N_POINTS_BANDPASS))
-
-        lmax = 3 * self.nside - 1
-
-        if self.comm.rank == 0:
-            print('Collecting, Broadcasting map', flush=True)
-        start = MPI.Wtime()
-        local_maps = dict()  # FIXME use Cache instead
-        for det in local_dets:
-            self.comm.Barrier()
-            if self.comm.rank == 0 and self._debug:
-                print('Running PySM on {}'.format(det), flush=True)
-            self.pysm_sky.exec(local_maps, out="sky",
-                               bandpasses={"": bandpasses[det]})
-
-            if self.apply_beam:
-                if fwhm_deg[det] == -1:
-                    raise RuntimeError(
-                        "OpSimPySM: apply beam is True but focalplane doesn't "
-                        "have fwhm")
-                # LibSharp also supports transforming multiple channels
-                # together each with own beam
-                self.comm.Barrier()
-                if self.comm.rank == 0 and self._debug:
-                    print('Initializing LibSharpSmooth on {}'.format(det),
-                          flush=True)
-                smooth = LibSharpSmooth(
-                    self.comm, signal_map="sky", out="sky",
-                    lmax=lmax, grid=self.dist_rings.libsharp_grid,
-                    fwhm_deg=fwhm_deg[det], beam=None)
-                self.comm.Barrier()
-                if self.comm.rank == 0 and self._debug:
-                    print('Executing LibSharpSmooth on {}'.format(det),
-                          flush=True)
-                smooth.exec(local_maps)
-                self.comm.Barrier()
-                if self.comm.rank == 0 and self._debug:
-                    print('LibSharpSmooth completed on {}'.format(det),
-                          flush=True)
-
-            n_components = 3
-
-            self.comm.Barrier()
-            if self.comm.rank == 0 and self._debug:
-                print('Assemble PySM map on rank0, shape of local map is {}'
-                      ''.format(local_maps["sky"].shape), flush=True)
-            full_map_rank0 = assemble_map_on_rank0(
-                self.comm, local_maps["sky"], self.dist_rings.local_pixels,
-                n_components, self.npix)
-
-            self.comm.Barrier()
-            if self.comm.rank == 0 and self._debug:
-                print('Communication completed', flush=True)
-            if self.comm.rank == 0 and self._nest:
-                # PySM is RING, toast is NEST
-                full_map_rank0 = hp.reorder(full_map_rank0, r2n=True)
-            # full_map_rank0 dict contains on rank 0 the smoothed PySM map
-
-            self.comm.Barrier()
-            if self.comm.rank == 0 and self._debug:
-                print('Broadcasting the map to other processes', flush=True)
-            self.distmap.broadcast_healpix_map(full_map_rank0)
-            self.comm.Barrier()
-            if self.comm.rank == 0 and self._debug:
-                print('Running OpSimScan', flush=True)
-            scansim = OpSimScan(distmap=self.distmap, out=self._out, dets=[det])
-            scansim.exec(data)
-
-        stop = MPI.Wtime()
-        if self.comm.rank == 0:
-            print('PySM Operator completed:  {:.2f} seconds'
-                  ''.format(stop - start), flush=True)
-=======
-        return
->>>>>>> 3685124b
+        return