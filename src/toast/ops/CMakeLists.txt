
# Install the python files

install(FILES
    __init__.py
    operator.py
    pipeline.py
    delete.py
    copy.py
    reset.py
    arithmetic.py
    memory_counter.py
    sim_hwp.py
    sim_tod_noise.py
    sim_tod_dipole.py
    sim_satellite.py
    sim_ground.py
    noise_model.py
    noise_weight.py
    gainscrambler.py
    pointing.py
    pointing_detector.py
    pointing_healpix.py
    scan_map.py
    scan_healpix.py
    mapmaker_utils.py
    mapmaker_binning.py
    mapmaker_solve.py
    mapmaker_templates.py
    mapmaker.py
    madam.py
    madam_utils.py
<<<<<<< HEAD

    conviqt.py
    sim_gaindrifts.py

=======
    conviqt.py
    totalconvolve.py
>>>>>>> a438c11b
    DESTINATION ${PYTHON_SITE}/toast/ops
)<|MERGE_RESOLUTION|>--- conflicted
+++ resolved
@@ -30,14 +30,8 @@
     mapmaker.py
     madam.py
     madam_utils.py
-<<<<<<< HEAD
-
     conviqt.py
     sim_gaindrifts.py
-
-=======
-    conviqt.py
     totalconvolve.py
->>>>>>> a438c11b
     DESTINATION ${PYTHON_SITE}/toast/ops
 )