--- conflicted
+++ resolved
@@ -5,6 +5,7 @@
 import numpy as np
 import traitlets
 
+from ..accelerator import use_accel_jax
 from ..noise_sim import AnalyticNoise
 from ..timing import Timer, function_timer
 from ..traits import Bool, Float, Instance, Int, Quantity, Unicode, trait_docs
@@ -63,11 +64,10 @@
                 )
                 raise RuntimeError(msg)
 
-            # computes the noise for each detector
+            # computes the noise for each detector (using the correct unit)
             noise = ob[self.noise_model]
-            detector_weights = [noise.detector_weight(detector) for detector in dets]
+            detector_weights = [noise.detector_weight(detector).to(data_invcov_units) for detector in dets]
 
-<<<<<<< HEAD
             # multiplies detectors by their respective noise
             intervals = ob.intervals[self.view].data
             det_data = ob.detdata[self.det_data].data
@@ -76,17 +76,9 @@
                 det_data, det_data_indx, intervals, detector_weights, use_accel
             )
 
-=======
-            for vw in ob.view[self.view].detdata[self.det_data]:
-                for d in dets:
-                    # Get the detector weight from the noise model.
-                    detweight = noise.detector_weight(d).to(data_invcov_units)
+            # updates the unit for the output
+            ob.detdata[self.det_data].update_units(data_output_units)
 
-                    # Apply
-                    vw[d] *= detweight.value
-
-            ob.detdata[self.det_data].update_units(data_output_units)
->>>>>>> fc6990b8
         return
 
     def _finalize(self, data, **kwargs):
@@ -106,4 +98,5 @@
         return dict()
 
     def _supports_accel(self):
-        return True+        # TODO set this to True in all cases once there is an OpenMP implementation
+        return use_accel_jax