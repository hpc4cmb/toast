--- conflicted
+++ resolved
@@ -57,9 +57,7 @@
 from .madam import Madam
 
 from .conviqt import SimConviqt, SimWeightedConviqt
-<<<<<<< HEAD
 
 from .sim_gaindrifts import GainDrifter
-=======
+
 from .totalconvolve import SimTotalconvolve
->>>>>>> a438c11b
