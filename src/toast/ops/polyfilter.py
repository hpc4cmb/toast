--- conflicted
+++ resolved
@@ -331,7 +331,6 @@
 
                 gt.stop("Poly2D:  Accumulate templates")
 
-<<<<<<< HEAD
                 gt.start("Poly2D:  Solve templates")
                 filter_poly2D(
                     det_groups,
@@ -342,25 +341,6 @@
                     implementation_type=self.kernel_implementation,
                 )
                 gt.stop("Poly2D:  Solve templates")
-=======
-                if self.use_python:
-                    gt.start("Poly2D:  Solve templates (with python)")
-                    for isample in range(nsample):
-                        for group, igroup in group_ids.items():
-                            good = group_det == igroup
-                            mask = masks[isample, good]
-                            t = templates[good].T.copy() * mask
-                            proj = np.dot(t, signals[isample, good] * mask)
-                            ccinv = np.dot(t, t.T)
-                            coeff[isample, igroup] = np.linalg.lstsq(
-                                ccinv, proj, rcond=1.0e-6
-                            )[0]
-                    gt.stop("Poly2D:  Solve templates (with python)")
-                else:
-                    gt.start("Poly2D:  Solve templates")
-                    filter_poly2D(det_groups, templates, signals, masks, coeff)
-                    gt.stop("Poly2D:  Solve templates")
->>>>>>> a7140ee3
 
                 gt.start("Poly2D:  Update detector flags")
 
