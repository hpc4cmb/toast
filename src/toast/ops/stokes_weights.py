# Copyright (c) 2015-2020 by the parties listed in the AUTHORS file.
# All rights reserved.  Use of this source code is governed by
# a BSD-style license that can be found in the LICENSE file.

import numpy as np
import traitlets

from .. import qarray as qa
from .._libtoast import stokes_weights, stokes_weights_I, stokes_weights_IQU
from ..healpix import HealpixPixels
from ..observation import default_values as defaults
<<<<<<< HEAD

from .jax_ops import stokes_weights_I, stokes_weights_IQU

from .operator import Operator

=======
from ..pixels import PixelDistribution
from ..timing import function_timer
from ..traits import Bool, Instance, Int, Unicode, trait_docs
from ..utils import Environment, Logger
>>>>>>> c92547b6
from .delete import Delete
from .operator import Operator


@trait_docs
class StokesWeights(Operator):
    """Operator which generates I/Q/U pointing weights.

    Given the individual detector pointing, this computes the pointing weights
    assuming that the detector is a linear polarizer followed by a total
    power measurement.  An optional dictionary of pointing weight calibration factors
    may be specified for each observation.

    For each observation, the cross-polar response for every detector is obtained from
    the Focalplane, and if a HWP angle timestream exists, then a perfect HWP Mueller
    matrix is included in the response.

    The timestream model is then (see Jones, et al, 2006):

    .. math::
        d = cal \\left[\\frac{(1+eps)}{2} I + \\frac{(1-eps)}{2} \\left[Q \\cos{2a} + U \\sin{2a}\\right]\\right]

    Or, if a HWP is included in the response with time varying angle "w", then
    the total response is:

    .. math::
        d = cal \\left[\\frac{(1+eps)}{2} I + \\frac{(1-eps)}{2} \\left[Q \\cos{2a+4w} + U \\sin{2a+4w}\\right]\\right]

    If the view trait is not specified, then this operator will use the same data
    view as the detector pointing operator when computing the pointing matrix pixels
    and weights.

    """

    # Class traits

    API = Int(0, help="Internal interface version for this operator")

    detector_pointing = Instance(
        klass=Operator,
        allow_none=True,
        help="Operator that translates boresight pointing into detector frame",
    )

    mode = Unicode("I", help="The Stokes weights to generate (I or IQU)")

    view = Unicode(
        None, allow_none=True, help="Use this view of the data in all observations"
    )

    hwp_angle = Unicode(
        None, allow_none=True, help="Observation shared key for HWP angle"
    )

    weights = Unicode(
        defaults.weights, help="Observation detdata key for output weights"
    )

    quats = Unicode(
        None,
        allow_none=True,
        help="Observation detdata key for output quaternions",
    )

    single_precision = Bool(False, help="If True, use 32bit float in output")

    cal = Unicode(
        None,
        allow_none=True,
        help="The observation key with a dictionary of pointing weight "
        "calibration for each det",
    )

    use_python = Bool(False, help="If True, use python implementation")

    @traitlets.validate("detector_pointing")
    def _check_detector_pointing(self, proposal):
        detpointing = proposal["value"]
        if detpointing is not None:
            if not isinstance(detpointing, Operator):
                raise traitlets.TraitError(
                    "detector_pointing should be an Operator instance"
                )
            # Check that this operator has the traits we expect
            for trt in [
                "view",
                "boresight",
                "shared_flags",
                "shared_flag_mask",
                "quats",
                "coord_in",
                "coord_out",
            ]:
                if not detpointing.has_trait(trt):
                    msg = f"detector_pointing operator should have a '{trt}' trait"
                    raise traitlets.TraitError(msg)
        return detpointing

    @traitlets.validate("mode")
    def _check_mode(self, proposal):
        check = proposal["value"]
        if check not in ["I", "IQU"]:
            raise traitlets.TraitError("Invalid mode (must be 'I' or 'IQU')")
        return check

    def __init__(self, **kwargs):
        super().__init__(**kwargs)

    @function_timer
    def _exec(self, data, detectors=None, use_accel=False, **kwargs):
        env = Environment.get()
        log = Logger.get()

        self._nnz = len(self.mode)

        if self.detector_pointing is None:
            raise RuntimeError("The detector_pointing trait must be set")

        if self.use_python and use_accel:
            raise RuntimeError("Cannot use accelerator with pure python implementation")

        # Expand detector pointing
        if self.quats is not None:
            quats_name = self.quats
        else:
            if self.detector_pointing.quats is not None:
                quats_name = self.detector_pointing.quats
            else:
                quats_name = "quats"

        view = self.view
        if view is None:
            # Use the same data view as detector pointing
            view = self.detector_pointing.view

        # Expand detector pointing
        self.detector_pointing.quats = quats_name
        self.detector_pointing.apply(data, detectors=detectors, use_accel=use_accel)
<<<<<<< HEAD

        cal = self.cal
        if cal is None:
            cal = 1.0
=======
>>>>>>> c92547b6

        cal = self.cal
        if cal is None:
            cal = 1.0

        for ob in data.obs:
            # Get the detectors we are using for this observation
            dets = ob.select_local_detectors(detectors)
            if len(dets) == 0:
                # Nothing to do for this observation
                continue

            # Check that our view is fully covered by detector pointing.  If the
            # detector_pointing view is None, then it has all samples.  If our own
            # view was None, then it would have been set to the detector_pointing
            # view above.
            if (view is not None) and (self.detector_pointing.view is not None):
                if ob.intervals[view] != ob.intervals[self.detector_pointing.view]:
                    # We need to check intersection
                    intervals = ob.intervals[self.view]
                    detector_intervals = ob.intervals[self.detector_pointing.view]
                    intersection = detector_intervals & intervals
                    if intersection != intervals:
                        msg = (
                            f"view {self.view} is not fully covered by valid "
                            "detector pointing"
                        )
                        raise RuntimeError(msg)

            # Create (or re-use) output data for the weights
            if self.single_precision:
                exists = ob.detdata.ensure(
                    self.weights,
                    sample_shape=(self._nnz,),
                    dtype=np.float32,
                    detectors=dets,
                    accel=use_accel,
                )
            else:
                exists = ob.detdata.ensure(
                    self.weights,
                    sample_shape=(self._nnz,),
                    dtype=np.float64,
                    detectors=dets,
                    accel=use_accel,
                )

            quat_indx = ob.detdata[quats_name].indices(dets)
            weight_indx = ob.detdata[self.weights].indices(dets)

            # Do we already have pointing for all requested detectors?
            if exists:
                # Yes
                if data.comm.group_rank == 0:
                    msg = (
                        f"Group {data.comm.group}, ob {ob.name}, Stokes weights "
                        f"already computed for {dets}"
                    )
                    log.verbose(msg)
                continue

            if use_accel:
                if not ob.detdata.accel_exists(self.weights):
                    ob.detdata.accel_create(self.weights)

            # FIXME:  temporary hack until instrument classes are also pre-staged
            # to GPU
            focalplane = ob.telescope.focalplane
            det_epsilon = np.zeros(len(dets), dtype=np.float64)

            # Get the cross polar response from the focalplane
            if "pol_leakage" in focalplane.detector_data.colnames:
                for idet, d in enumerate(dets):
                    det_epsilon[idet] = focalplane[d]["pol_leakage"]

            if self.use_python:
                hwp_data = None
                if self.hwp_angle is not None:
                    hwp_data = ob.shared[self.hwp_angle].data
                self._py_stokes_weights(
                    quat_indx,
                    ob.detdata[quats_name].data,
                    weight_indx,
                    ob.detdata[self.weights].data,
                    ob.intervals[self.view].data,
                    cal,
                    det_epsilon,
                    hwp_data,
                )
            else:
                if self.mode == "IQU":
                    if self.hwp_angle is None:
                        hwp_data = np.zeros((0,), dtype=np.float64)
                    else:
                        hwp_data = ob.shared[self.hwp_angle].data
                    stokes_weights_IQU(
                        quat_indx,
                        ob.detdata[quats_name].data,
                        weight_indx,
                        ob.detdata[self.weights].data,
                        hwp_data,
                        ob.intervals[self.view].data,
                        det_epsilon,
                        cal,
                        use_accel,
                    )
                else:
                    stokes_weights_I(
                        weight_indx,
                        ob.detdata[self.weights].data,
                        ob.intervals[self.view].data,
                        cal,
                        use_accel,
                    )
        return

    def _finalize(self, data, **kwargs):
        return

    def _requires(self):
        req = self.detector_pointing.requires()
        if self.cal is not None:
            req["meta"].append(self.cal)
        if self.hwp_angle is not None:
            req["shared"].append(self.hwp_angle)
        if self.view is not None:
            req["intervals"].append(self.view)
        return req

    def _provides(self):
        prov = {"detdata": [self.weights]}
        return prov

    def _supports_accel(self):
        return self.detector_pointing.supports_accel()

    def _py_stokes_weights(
        self,
        quat_indx,
        quat_data,
        weight_indx,
        weight_data,
        intr_data,
        cal,
        det_epsilon,
        hwp_data,
    ):
        """Internal python implementation for comparison tests."""
        zaxis = np.array([0, 0, 1], dtype=np.float64)
        xaxis = np.array([1, 0, 0], dtype=np.float64)
        if self.mode == "IQU":
            for idet in range(len(quat_indx)):
                qidx = quat_indx[idet]
                widx = weight_indx[idet]
                eta = (1.0 - det_epsilon[idet]) / (1.0 + det_epsilon[idet])
                for vw in intr_data:
                    samples = slice(vw.first, vw.last + 1, 1)
                    dir = qa.rotate(quat_data[qidx][samples], zaxis)
                    orient = qa.rotate(quat_data[qidx][samples], xaxis)
                    ay = np.multiply(orient[:, 0], dir[:, 1]) - np.multiply(
                        orient[:, 1], dir[:, 0]
                    )
                    ax = (
                        np.multiply(
                            orient[:, 0], np.multiply(-1.0 * dir[:, 2], dir[:, 0])
                        )
                        + np.multiply(
                            orient[:, 1], np.multiply(-1.0 * dir[:, 2], dir[:, 1])
                        )
                        + np.multiply(
                            orient[:, 2],
                            np.multiply(dir[:, 0], dir[:, 0])
                            + np.multiply(dir[:, 1], dir[:, 1]),
                        )
                    )
                    ang = np.arctan2(ay, ax)
                    if hwp_data is not None:
                        ang += 2.0 * hwp_data[samples]
                    ang *= 2.0
                    weight_data[widx][samples, 0] = cal
                    weight_data[widx][samples, 1] = cal * eta * np.cos(ang)
                    weight_data[widx][samples, 2] = cal * eta * np.sin(ang)
        else:
            for idet in range(len(quat_indx)):
                widx = weight_indx[idet]
                for vw in intr_data:
                    samples = slice(vw.first, vw.last + 1, 1)
                    weight_data[widx][samples] = cal<|MERGE_RESOLUTION|>--- conflicted
+++ resolved
@@ -6,21 +6,13 @@
 import traitlets
 
 from .. import qarray as qa
-from .._libtoast import stokes_weights, stokes_weights_I, stokes_weights_IQU
 from ..healpix import HealpixPixels
 from ..observation import default_values as defaults
-<<<<<<< HEAD
-
 from .jax_ops import stokes_weights_I, stokes_weights_IQU
-
-from .operator import Operator
-
-=======
 from ..pixels import PixelDistribution
 from ..timing import function_timer
 from ..traits import Bool, Instance, Int, Unicode, trait_docs
 from ..utils import Environment, Logger
->>>>>>> c92547b6
 from .delete import Delete
 from .operator import Operator
 
@@ -159,13 +151,6 @@
         # Expand detector pointing
         self.detector_pointing.quats = quats_name
         self.detector_pointing.apply(data, detectors=detectors, use_accel=use_accel)
-<<<<<<< HEAD
-
-        cal = self.cal
-        if cal is None:
-            cal = 1.0
-=======
->>>>>>> c92547b6
 
         cal = self.cal
         if cal is None:
