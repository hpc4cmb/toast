# Copyright (c) 2015-2020 by the parties listed in the AUTHORS file.
# All rights reserved.  Use of this source code is governed by
# a BSD-style license that can be found in the LICENSE file.

import numpy as np
<<<<<<< HEAD

from ..utils import Environment, Logger

from ..traits import trait_docs, Int, Unicode, Bool, Instance

from ..healpix import Pixels

from ..timing import function_timer
=======
import traitlets
>>>>>>> c92547b6

from .. import qarray as qa

# This is just wrong- will be confusing until cleanup of
# libtoast / _libtoast...
from .._libtoast import healpix_pixels, pixels_healpix
from ..healpix import Pixels
from ..observation import default_values as defaults
<<<<<<< HEAD

from .operator import Operator

=======
from ..pixels import PixelDistribution
from ..timing import function_timer
from ..traits import Bool, Instance, Int, Unicode, trait_docs
from ..utils import Environment, Logger
>>>>>>> c92547b6
from .delete import Delete
from .operator import Operator

from .jax_ops import pixels_healpix


@trait_docs
class PixelsHealpix(Operator):
    """Operator which generates healpix pixel numbers.

    If the view trait is not specified, then this operator will use the same data
    view as the detector pointing operator when computing the pointing matrix pixels.

    Any samples with "bad" pointing should have already been set to a "safe" quaternion
    value by the detector pointing operator.

    """

    # Class traits

    API = Int(0, help="Internal interface version for this operator")

    detector_pointing = Instance(
        klass=Operator,
        allow_none=True,
        help="Operator that translates boresight pointing into detector frame",
    )

    nside = Int(64, help="The NSIDE resolution")

    nside_submap = Int(16, help="The NSIDE of the submap resolution")

    nest = Bool(True, help="If True, use NESTED ordering instead of RING")

    view = Unicode(
        None, allow_none=True, help="Use this view of the data in all observations"
    )

    pixels = Unicode(
        defaults.pixels, help="Observation detdata key for output pixel indices"
    )

    quats = Unicode(
        None,
        allow_none=True,
        help="Observation detdata key for output quaternions",
    )

    create_dist = Unicode(
        None,
        allow_none=True,
        help="Create the submap distribution for all detectors and store in the "
        "Data key specified",
    )

    single_precision = Bool(False, help="If True, use 32bit int in output")

    use_python = Bool(False, help="If True, use python implementation")

    @traitlets.validate("detector_pointing")
    def _check_detector_pointing(self, proposal):
        detpointing = proposal["value"]
        if detpointing is not None:
            if not isinstance(detpointing, Operator):
                raise traitlets.TraitError(
                    "detector_pointing should be an Operator instance"
                )
            # Check that this operator has the traits we expect
            for trt in [
                "view",
                "boresight",
                "shared_flags",
                "shared_flag_mask",
                "quats",
                "coord_in",
                "coord_out",
            ]:
                if not detpointing.has_trait(trt):
                    msg = f"detector_pointing operator should have a '{trt}' trait"
                    raise traitlets.TraitError(msg)
        return detpointing

    @traitlets.validate("nside")
    def _check_nside(self, proposal):
        check = proposal["value"]
        if ~check & (check - 1) != check - 1:
            raise traitlets.TraitError("Invalid NSIDE value")
        if check < self.nside_submap:
            raise traitlets.TraitError("NSIDE value is less than nside_submap")
        return check

    @traitlets.validate("nside_submap")
    def _check_nside_submap(self, proposal):
        check = proposal["value"]
        if ~check & (check - 1) != check - 1:
            raise traitlets.TraitError("Invalid NSIDE submap value")
        if check > self.nside:
            newval = 16
            if newval > self.nside:
                newval = 1
            log = Logger.get()
            log.warning(
                "nside_submap greater than NSIDE.  Setting to {} instead".format(newval)
            )
            check = newval
        return check

    def __init__(self, **kwargs):
        super().__init__(**kwargs)
        # Check that healpix pixels are set up.  If the nside is left as
        # default, then the 'observe' function will not have baen called yet.
        if not hasattr(self, "_local_submaps"):
            self._set_hpix(self.nside, self.nside_submap)

    @traitlets.observe("nside", "nside_submap")
    def _reset_hpix(self, change):
        # (Re-)initialize the healpix pixels object when one of these traits change.
        # Current values:
        nside = self.nside
        nside_submap = self.nside_submap
        # Update to the trait that changed
        if change["name"] == "nside":
            nside = change["new"]
        if change["name"] == "nside_submap":
            nside_submap = change["new"]
        self._set_hpix(nside, nside_submap)

    def _set_hpix(self, nside, nside_submap):
        self.hpix = Pixels(nside)
        self._n_pix = 12 * nside**2
        self._n_pix_submap = 12 * nside_submap**2
        self._n_submap = (nside // nside_submap) ** 2
        self._local_submaps = None

    @function_timer
    def _exec(self, data, detectors=None, use_accel=False, **kwargs):
        env = Environment.get()
        log = Logger.get()

        if self.detector_pointing is None:
            raise RuntimeError("The detector_pointing trait must be set")

        if self.use_python and use_accel:
            raise RuntimeError("Cannot use accelerator with pure python implementation")

        if self._local_submaps is None and self.create_dist is not None:
            self._local_submaps = np.zeros(self._n_submap, dtype=np.uint8)

        # Expand detector pointing
        if self.quats is not None:
            quats_name = self.quats
        else:
            if self.detector_pointing.quats is not None:
                quats_name = self.detector_pointing.quats
            else:
                quats_name = defaults.quats

        view = self.view
        if view is None:
            # Use the same data view as detector pointing
            view = self.detector_pointing.view

        # Expand detector pointing
        self.detector_pointing.quats = quats_name
        self.detector_pointing.apply(data, detectors=detectors, use_accel=use_accel)

        for ob in data.obs:
            # Get the detectors we are using for this observation
            dets = ob.select_local_detectors(detectors)
            if len(dets) == 0:
                # Nothing to do for this observation
                continue

            # Check that our view is fully covered by detector pointing.  If the
            # detector_pointing view is None, then it has all samples.  If our own
            # view was None, then it would have been set to the detector_pointing
            # view above.
            if (view is not None) and (self.detector_pointing.view is not None):
                if ob.intervals[view] != ob.intervals[self.detector_pointing.view]:
                    # We need to check intersection
                    intervals = ob.intervals[self.view]
                    detector_intervals = ob.intervals[self.detector_pointing.view]
                    intersection = detector_intervals & intervals
                    if intersection != intervals:
                        msg = (
                            f"view {self.view} is not fully covered by valid "
                            "detector pointing"
                        )
                        raise RuntimeError(msg)

            # Create (or re-use) output data for the pixels.

            if self.single_precision:
                exists = ob.detdata.ensure(
                    self.pixels,
                    sample_shape=(),
                    dtype=np.int32,
                    detectors=dets,
                    accel=use_accel,
                )
            else:
                exists = ob.detdata.ensure(
                    self.pixels,
                    sample_shape=(),
                    dtype=np.int64,
                    detectors=dets,
                    accel=use_accel,
                )

            hit_submaps = self._local_submaps
            if hit_submaps is None:
                hit_submaps = np.zeros(self._n_submap, dtype=np.uint8)

            quat_indx = ob.detdata[quats_name].indices(dets)
            pix_indx = ob.detdata[self.pixels].indices(dets)

<<<<<<< HEAD
=======
            view_slices = [slice(x.first, x.last + 1, 1) for x in ob.intervals[view]]

>>>>>>> c92547b6
            # Do we already have pointing for all requested detectors?
            if exists:
                # Yes...
                if self.create_dist is not None:
                    # but the caller wants the pixel distribution
                    for det in ob.select_local_detectors(detectors):
                        for vslice in view_slices:
                            good = ob.detdata[self.pixels][det][vslice] >= 0
                            self._local_submaps[
                                ob.detdata[self.pixels][det][vslice][good]
                                // self._n_pix_submap
                            ] = True

                if data.comm.group_rank == 0:
                    msg = (
                        f"Group {data.comm.group}, ob {ob.name}, healpix pixels "
                        f"already computed for {dets}"
                    )
                    log.verbose(msg)
                continue

            if use_accel:
                if not ob.detdata.accel_exists(self.pixels):
                    ob.detdata.accel_create(self.pixels)

<<<<<<< HEAD
=======
            # Get the flags if needed.  Use the same flags as
            # detector pointing.
            flags = None
            if self.detector_pointing.shared_flags is not None:
                flags = np.array(ob.shared[self.detector_pointing.shared_flags])
                # n_good = np.sum(flags == 0)
                # n_bad = np.sum(flags != 0)
                # print(f"Flags using mask {self.detector_pointing.shared_flag_mask}, {n_good} good, {n_bad} bad")

>>>>>>> c92547b6
            if self.use_python:
                self._py_pixels_healpix(
                    quat_indx,
                    ob.detdata[quats_name].data,
<<<<<<< HEAD
=======
                    flags,
                    self.detector_pointing.shared_flag_mask,
>>>>>>> c92547b6
                    pix_indx,
                    ob.detdata[self.pixels].data,
                    ob.intervals[self.view].data,
                    hit_submaps,
                )
            else:
                pixels_healpix(
                    quat_indx,
                    ob.detdata[quats_name].data,
<<<<<<< HEAD
=======
                    flags,
                    self.detector_pointing.shared_flag_mask,
>>>>>>> c92547b6
                    pix_indx,
                    ob.detdata[self.pixels].data,
                    ob.intervals[self.view].data,
                    hit_submaps,
                    self._n_pix_submap,
                    self.nside,
                    self.nest,
                    use_accel,
                )
            if self._local_submaps is not None:
                self._local_submaps[:] |= hit_submaps

        return

    def _finalize(self, data, use_accel=False, **kwargs):
        if self.create_dist is not None:
            if use_accel:
                log = Logger.get()
                log.verbose_rank(
                    f"Operator {self.name} finalize local submap update self",
                    comm=data.comm.comm_group,
                )
                # Once self._local_submaps is explicitly staged, copy it
                # back here (current kernel does copy in/out)

            submaps = None
            if self.single_precision:
                submaps = np.arange(self._n_submap, dtype=np.int32)[
                    self._local_submaps == 1
                ]
            else:
                submaps = np.arange(self._n_submap, dtype=np.int64)[
                    self._local_submaps == 1
                ]

            data[self.create_dist] = PixelDistribution(
                n_pix=self._n_pix,
                n_submap=self._n_submap,
                local_submaps=submaps,
                comm=data.comm.comm_world,
            )

            if use_accel:
                log = Logger.get()
                log.verbose_rank(
                    f"Operator {self.name} finalize local submaps update device",
                    comm=data.comm.comm_group,
                )
                # Copy back here once it is being staged
        return

    def _requires(self):
        req = self.detector_pointing.requires()
        if self.view is not None:
            req["intervals"].append(self.view)
        return req

    def _provides(self):
        prov = {
            "detdata": [self.pixels],
            "global": list(),
        }
        if self.create_dist is not None:
            prov["global"].append(self.create_dist)
        return prov

    def _supports_accel(self):
        return self.detector_pointing.supports_accel()

    def _py_pixels_healpix(
        self,
        quat_indx,
        quat_data,
<<<<<<< HEAD
=======
        flag_data,
        flag_mask,
>>>>>>> c92547b6
        pix_indx,
        pix_data,
        intr_data,
        hit_submaps,
    ):
        """Internal python implementation for comparison tests."""
        zaxis = np.array([0, 0, 1], dtype=np.float64)
        if self.nest:
            for idet in range(len(quat_indx)):
                qidx = quat_indx[idet]
                pidx = pix_indx[idet]
                for vw in intr_data:
                    samples = slice(vw.first, vw.last + 1, 1)
                    dir = qa.rotate(quat_data[qidx][samples], zaxis)
                    pix_data[pidx][samples] = self.hpix.vec2nest(dir)
<<<<<<< HEAD
                    sub_maps = pix_data[pidx][samples] // self._n_pix_submap
                    hit_submaps[sub_maps] = 1
=======
                    good = flag_data[samples] & flag_mask == 0
                    bad = np.logical_not(good)
                    sub_maps = pix_data[pidx][samples][good] // self._n_pix_submap
                    hit_submaps[sub_maps] = 1
                    pix_data[pidx][samples][bad] = -1
>>>>>>> c92547b6
        else:
            for idet in range(len(quat_indx)):
                qidx = quat_indx[idet]
                pidx = pix_indx[idet]
                for vw in intr_data:
                    samples = slice(vw.first, vw.last + 1, 1)
                    dir = qa.rotate(quat_data[qidx][samples], zaxis)
                    pix_data[pidx][samples] = self.hpix.vec2ring(dir)
<<<<<<< HEAD
                    sub_maps = pix_data[pidx][samples] // self._n_pix_submap
                    hit_submaps[sub_maps] = 1
=======
                    good = flag_data[samples] & flag_mask == 0
                    bad = np.logical_not(good)
                    sub_maps = pix_data[pidx][samples][good] // self._n_pix_submap
                    hit_submaps[sub_maps] = 1
                    pix_data[pidx][samples][bad] = -1
>>>>>>> c92547b6
<|MERGE_RESOLUTION|>--- conflicted
+++ resolved
@@ -3,18 +3,7 @@
 # a BSD-style license that can be found in the LICENSE file.
 
 import numpy as np
-<<<<<<< HEAD
-
-from ..utils import Environment, Logger
-
-from ..traits import trait_docs, Int, Unicode, Bool, Instance
-
-from ..healpix import Pixels
-
-from ..timing import function_timer
-=======
 import traitlets
->>>>>>> c92547b6
 
 from .. import qarray as qa
 
@@ -23,16 +12,10 @@
 from .._libtoast import healpix_pixels, pixels_healpix
 from ..healpix import Pixels
 from ..observation import default_values as defaults
-<<<<<<< HEAD
-
-from .operator import Operator
-
-=======
 from ..pixels import PixelDistribution
 from ..timing import function_timer
 from ..traits import Bool, Instance, Int, Unicode, trait_docs
 from ..utils import Environment, Logger
->>>>>>> c92547b6
 from .delete import Delete
 from .operator import Operator
 
@@ -249,11 +232,8 @@
             quat_indx = ob.detdata[quats_name].indices(dets)
             pix_indx = ob.detdata[self.pixels].indices(dets)
 
-<<<<<<< HEAD
-=======
             view_slices = [slice(x.first, x.last + 1, 1) for x in ob.intervals[view]]
 
->>>>>>> c92547b6
             # Do we already have pointing for all requested detectors?
             if exists:
                 # Yes...
@@ -279,8 +259,6 @@
                 if not ob.detdata.accel_exists(self.pixels):
                     ob.detdata.accel_create(self.pixels)
 
-<<<<<<< HEAD
-=======
             # Get the flags if needed.  Use the same flags as
             # detector pointing.
             flags = None
@@ -290,16 +268,12 @@
                 # n_bad = np.sum(flags != 0)
                 # print(f"Flags using mask {self.detector_pointing.shared_flag_mask}, {n_good} good, {n_bad} bad")
 
->>>>>>> c92547b6
             if self.use_python:
                 self._py_pixels_healpix(
                     quat_indx,
                     ob.detdata[quats_name].data,
-<<<<<<< HEAD
-=======
                     flags,
                     self.detector_pointing.shared_flag_mask,
->>>>>>> c92547b6
                     pix_indx,
                     ob.detdata[self.pixels].data,
                     ob.intervals[self.view].data,
@@ -309,11 +283,8 @@
                 pixels_healpix(
                     quat_indx,
                     ob.detdata[quats_name].data,
-<<<<<<< HEAD
-=======
                     flags,
                     self.detector_pointing.shared_flag_mask,
->>>>>>> c92547b6
                     pix_indx,
                     ob.detdata[self.pixels].data,
                     ob.intervals[self.view].data,
@@ -387,11 +358,8 @@
         self,
         quat_indx,
         quat_data,
-<<<<<<< HEAD
-=======
         flag_data,
         flag_mask,
->>>>>>> c92547b6
         pix_indx,
         pix_data,
         intr_data,
@@ -407,16 +375,11 @@
                     samples = slice(vw.first, vw.last + 1, 1)
                     dir = qa.rotate(quat_data[qidx][samples], zaxis)
                     pix_data[pidx][samples] = self.hpix.vec2nest(dir)
-<<<<<<< HEAD
-                    sub_maps = pix_data[pidx][samples] // self._n_pix_submap
-                    hit_submaps[sub_maps] = 1
-=======
                     good = flag_data[samples] & flag_mask == 0
                     bad = np.logical_not(good)
                     sub_maps = pix_data[pidx][samples][good] // self._n_pix_submap
                     hit_submaps[sub_maps] = 1
                     pix_data[pidx][samples][bad] = -1
->>>>>>> c92547b6
         else:
             for idet in range(len(quat_indx)):
                 qidx = quat_indx[idet]
@@ -425,13 +388,8 @@
                     samples = slice(vw.first, vw.last + 1, 1)
                     dir = qa.rotate(quat_data[qidx][samples], zaxis)
                     pix_data[pidx][samples] = self.hpix.vec2ring(dir)
-<<<<<<< HEAD
-                    sub_maps = pix_data[pidx][samples] // self._n_pix_submap
-                    hit_submaps[sub_maps] = 1
-=======
                     good = flag_data[samples] & flag_mask == 0
                     bad = np.logical_not(good)
                     sub_maps = pix_data[pidx][samples][good] // self._n_pix_submap
                     hit_submaps[sub_maps] = 1
-                    pix_data[pidx][samples][bad] = -1
->>>>>>> c92547b6
+                    pix_data[pidx][samples][bad] = -1