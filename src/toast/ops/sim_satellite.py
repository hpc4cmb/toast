# Copyright (c) 2015-2020 by the parties listed in the AUTHORS file.
# All rights reserved.  Use of this source code is governed by
# a BSD-style license that can be found in the LICENSE file.

import healpy as hp
import numpy as np
import traitlets
from astropy import units as u
from scipy.constants import degree

from .. import qarray as qa
from ..dist import distribute_discrete
<<<<<<< HEAD

from ..timing import function_timer, Timer

from ..schedule import SatelliteSchedule

=======
from ..healpix import ang2vec
from ..instrument import Telescope
>>>>>>> c92547b6
from ..noise_sim import AnalyticNoise
from ..observation import Observation
from ..observation import default_values as defaults
from ..schedule import SatelliteSchedule
from ..timing import Timer, function_timer
from ..traits import Bool, Float, Instance, Int, Quantity, Unicode, trait_docs
from ..utils import Environment, Logger, name_UID, rate_from_times
from .operator import Operator
from .sim_hwp import simulate_hwp_response

from .jax_ops.qarray import mult as qa_mult

@function_timer
def satellite_scanning(
    ob,
    ob_key,
    sample_offset=0,
    q_prec=None,
    spin_period_m=1.0,
    spin_angle_deg=85.0,
    prec_period_m=0.0,
    prec_angle_deg=0.0,
):
    """Generate boresight quaternions for a generic satellite.

    Given scan strategy parameters and the relevant angles
    and rates, generate an array of quaternions representing
    the rotation of the ecliptic coordinate axes to the
    boresight.

    Args:
        ob (Observation): The observation to populate.
        ob_key (str): The observation shared key to create.
        sample_offset (int): The global offset in samples from the start
            of the mission.
        q_prec (ndarray): If None (the default), then the
            precession axis will be fixed along the
            X axis.  If a 1D array of size 4 is given,
            This will be the fixed quaternion used
            to rotate the Z coordinate axis to the
            precession axis.  If a 2D array of shape
            (nsim, 4) is given, this is the time-varying
            rotation of the Z axis to the precession axis.
        spin_period_m (float): The period (in minutes) of the
            rotation about the spin axis.
        spin_angle_deg (float): The opening angle (in degrees)
            of the boresight from the spin axis.
        prec_period_m (float): The period (in minutes) of the
            rotation about the precession axis.
        prec_angle_deg (float): The opening angle (in degrees)
            of the spin axis from the precession axis.

    """
    env = Environment.get()
    tod_buffer_length = env.tod_buffer_length()

    first_samp = ob.local_index_offset
    n_samp = ob.n_local_samples
    ob.shared.create_column(ob_key, shape=(n_samp, 4), dtype=np.float64)

    # Temporary buffer
    boresight = None

    # Only the first process in each grid column simulates the shared boresight data

    if ob.comm_col_rank == 0:
        boresight = np.zeros((n_samp, 4), dtype=np.float64)

        # Compute effective sample rate
        (sample_rate, dt, _, _, _) = rate_from_times(ob.shared["times"])

        spin_rate = None
        if spin_period_m > 0.0:
            spin_rate = 1.0 / (60.0 * spin_period_m)
        else:
            spin_rate = 0.0
        spin_angle = spin_angle_deg * np.pi / 180.0

        prec_rate = None
        if prec_period_m > 0.0:
            prec_rate = 1.0 / (60.0 * prec_period_m)
        else:
            prec_rate = 0.0
        prec_angle = prec_angle_deg * np.pi / 180.0

        xaxis = np.array([1, 0, 0], dtype=np.float64)
        yaxis = np.array([0, 1, 0], dtype=np.float64)
        zaxis = np.array([0, 0, 1], dtype=np.float64)

        if q_prec is not None:
            if (q_prec.shape[0] != n_samp) or (q_prec.shape[1] != 4):
                raise RuntimeError("q_prec array has wrong dimensions")

        buf_off = 0
        buf_n = tod_buffer_length
        while buf_off < n_samp:
            if buf_off + buf_n > n_samp:
                buf_n = n_samp - buf_off
            bslice = slice(buf_off, buf_off + buf_n)

            satrot = np.empty((buf_n, 4), np.float64)
            if q_prec is None:
                # in this case, we just have a fixed precession axis, pointing
                # along the ecliptic X axis.
                satrot[:, :] = np.tile(
                    qa.rotation(np.array([0.0, 1.0, 0.0]), np.pi / 2), buf_n
                ).reshape(-1, 4)
            elif q_prec.flatten().shape[0] == 4:
                # we have a fixed precession axis.
                satrot[:, :] = np.tile(q_prec.flatten(), buf_n).reshape(-1, 4)
            else:
                # we have full vector of quaternions
                satrot[:, :] = q_prec[bslice, :]

            # Time-varying rotation about precession axis.
            # Increment per sample is
            # (2pi radians) X (precrate) / (samplerate)
            # Construct quaternion from axis / angle form.

            # print("satrot = ", satrot[-1])

            precang = np.arange(buf_n, dtype=np.float64)
            precang += float(buf_off + first_samp + sample_offset)
            precang *= prec_rate / sample_rate
            precang = 2.0 * np.pi * (precang - np.floor(precang))

            cang = np.cos(0.5 * precang)
            sang = np.sin(0.5 * precang)

            precaxis = np.multiply(
                sang.reshape(-1, 1), np.tile(zaxis, buf_n).reshape(-1, 3)
            )

            precrot = np.concatenate((precaxis, cang.reshape(-1, 1)), axis=1)

            # Rotation which performs the precession opening angle
            precopen = qa.rotation(np.array([1.0, 0.0, 0.0]), prec_angle)

            # Time-varying rotation about spin axis.  Increment
            # per sample is
            # (2pi radians) X (spinrate) / (samplerate)
            # Construct quaternion from axis / angle form.

            spinang = np.arange(buf_n, dtype=np.float64)
            spinang += float(buf_off + first_samp + sample_offset)
            spinang *= spin_rate / sample_rate
            spinang = 2.0 * np.pi * (spinang - np.floor(spinang))

            cang = np.cos(0.5 * spinang)
            sang = np.sin(0.5 * spinang)

            spinaxis = np.multiply(
                sang.reshape(-1, 1), np.tile(zaxis, buf_n).reshape(-1, 3)
            )

            spinrot = np.concatenate((spinaxis, cang.reshape(-1, 1)), axis=1)

            # Rotation which performs the spin axis opening angle

            spinopen = qa.rotation(np.array([1.0, 0.0, 0.0]), spin_angle)

            # compose final rotation

            boresight[bslice, :] = qa_mult(
                satrot, qa_mult(precrot, qa_mult(precopen, qa_mult(spinrot, spinopen)))
            )
            buf_off += buf_n

    ob.shared[ob_key].set(boresight, offset=(0, 0), fromrank=0)

    return


@trait_docs
class SimSatellite(Operator):
    """Simulate a generic satellite motion.

    This simulates satellite pointing in regular intervals ("science scans") that
    may have some gaps in between for cooler cycles or other events.  The precession
    axis (anti-sun direction) is continuously slewed.

    """

    # Class traits

    API = Int(0, help="Internal interface version for this operator")

    telescope = Instance(
        klass=Telescope, allow_none=True, help="This must be an instance of a Telescope"
    )

    schedule = Instance(
        klass=SatelliteSchedule, allow_none=True, help="Instance of a SatelliteSchedule"
    )

    spin_angle = Quantity(
        30.0 * u.degree, help="The opening angle of the boresight from the spin axis"
    )

    prec_angle = Quantity(
        65.0 * u.degree,
        help="The opening angle of the spin axis from the precession axis",
    )

    hwp_rpm = Float(None, allow_none=True, help="The rate (in RPM) of the HWP rotation")

    hwp_step = Quantity(
        None, allow_none=True, help="For stepped HWP, the angle of each step"
    )

    hwp_step_time = Quantity(
        None, allow_none=True, help="For stepped HWP, the time between steps"
    )

    distribute_time = Bool(
        False,
        help="Distribute observation data along the time axis rather than detector axis",
    )

    detset_key = Unicode(
        None,
        allow_none=True,
        help="If specified, use this column of the focalplane detector_data to group detectors",
    )

    times = Unicode(defaults.times, help="Observation shared key for timestamps")

    shared_flags = Unicode(
        defaults.shared_flags, help="Observation shared key for common flags"
    )

    hwp_angle = Unicode(
        None, allow_none=True, help="Observation shared key for HWP angle"
    )

    boresight = Unicode(
        defaults.boresight_radec, help="Observation shared key for boresight"
    )

    position = Unicode(defaults.position, help="Observation shared key for position")

    velocity = Unicode(defaults.velocity, help="Observation shared key for velocity")

    det_data = Unicode(
        defaults.det_data,
        allow_none=True,
        help="Observation detdata key to initialize",
    )

    det_flags = Unicode(
        defaults.det_flags,
        allow_none=True,
        help="Observation detdata key for flags to initialize",
    )

    @traitlets.validate("telescope")
    def _check_telescope(self, proposal):
        tele = proposal["value"]
        if tele is not None:
            try:
                dets = tele.focalplane.detectors
            except Exception:
                raise traitlets.TraitError(
                    "telescope must be a Telescope instance with a focalplane"
                )
        return tele

    @traitlets.validate("schedule")
    def _check_schedule(self, proposal):
        sch = proposal["value"]
        if sch is not None:
            if not isinstance(sch, SatelliteSchedule):
                raise traitlets.TraitError(
                    "schedule must be an instance of a SatelliteSchedule"
                )
        return sch

    @traitlets.validate("hwp_angle")
    def _check_hwp_angle(self, proposal):
        hwp_angle = proposal["value"]
        if hwp_angle is None:
            if self.hwp_rpm is not None or self.hwp_step is not None:
                raise traitlets.TraitError(
                    "Cannot simulate HWP without a shared data key"
                )
        else:
            if self.hwp_rpm is None and self.hwp_step is None:
                raise traitlets.TraitError("Cannot simulate HWP without parameters")
        return hwp_angle

    @traitlets.validate("hwp_rpm")
    def _check_hwp_rpm(self, proposal):
        hwp_rpm = proposal["value"]
        if hwp_rpm is not None:
            if self.hwp_angle is None:
                raise traitlets.TraitError(
                    "Cannot simulate rotating HWP without a shared data key"
                )
            if self.hwp_step is not None:
                raise traitlets.TraitError("HWP cannot rotate *and* step.")
        else:
            if self.hwp_angle is not None and self.hwp_step is None:
                raise traitlets.TraitError("Cannot simulate HWP without parameters")
        return hwp_rpm

    @traitlets.validate("hwp_step")
    def _check_hwp_step(self, proposal):
        hwp_step = proposal["value"]
        if hwp_step is not None:
            if self.hwp_angle is None:
                raise traitlets.TraitError(
                    "Cannot simulate stepped HWP without a shared data key"
                )
            if self.hwp_rpm is not None:
                raise traitlets.TraitError("HWP cannot rotate *and* step.")
        else:
            if self.hwp_angle is not None and self.hwp_rpm is None:
                raise traitlets.TraitError("Cannot simulate HWP without parameters")
        return hwp_step

    def __init__(self, **kwargs):
        super().__init__(**kwargs)

    @function_timer
    def _exec(self, data, detectors=None, **kwargs):
        zaxis = np.array([0, 0, 1], dtype=np.float64)
        log = Logger.get()
        if self.telescope is None:
            raise RuntimeError(
                "The telescope attribute must be set before calling exec()"
            )
        if self.schedule is None:
            raise RuntimeError(
                "The schedule attribute must be set before calling exec()"
            )
        focalplane = self.telescope.focalplane
        rate = focalplane.sample_rate.to_value(u.Hz)
        site = self.telescope.site
        comm = data.comm

        # List of detectors in this pipeline
        pipedets = None
        if detectors is None:
            pipedets = focalplane.detectors
        else:
            pipedets = list()
            for det in focalplane.detectors:
                if det in detectors:
                    pipedets.append(det)

        # Group by detector sets and prune to include only the detectors we
        # are using.
        detsets = None
        if self.detset_key is not None:
            detsets = dict()
            dsets = focalplane.detector_groups(self.detset_key)
            for k, v in dsets.items():
                detsets[k] = list()
                for d in v:
                    if d in pipedets:
                        detsets[k].append(d)

        # Data distribution in the detector direction
        det_ranks = comm.group_size
        if self.distribute_time:
            det_ranks = 1

        # Verify that we have enough data for all of our processes.  If we are
        # distributing by time, we have no sample sets, so can accomodate any
        # number of processes.  If we are distributing by detector, we must have
        # at least one detector set for each process.

        if not self.distribute_time:
            # distributing by detector...
            n_detset = None
            if detsets is None:
                # Every detector is independently distributed
                n_detset = len(pipedets)
            else:
                n_detset = len(detsets)
            if det_ranks > n_detset:
                if comm.group_rank == 0:
                    msg = f"Group {comm.group} has {comm.group_size} processes but {n_detset} detector sets."
                    log.error(msg)
                    raise RuntimeError(msg)

        # The global start is the beginning of the first scan

        mission_start = self.schedule.scans[0].start

        # Satellite motion is continuous across multiple observations, so we simulate
        # continuous sampling and find the actual start / stop times for the samples
        # that fall in each scan time range.

        scan_starts = list()
        scan_stops = list()
        scan_offsets = list()
        scan_samples = list()

        incr = 1.0 / rate
        off = 0
        for scan in self.schedule.scans:
            ffirst = rate * (scan.start - mission_start).total_seconds()
            first = int(ffirst)
            if ffirst - first > 1.0e-3 * incr:
                first += 1
            start = first * incr + mission_start.timestamp()
            ns = 1 + int(rate * (scan.stop.timestamp() - start))
            stop = (ns - 1) * incr + mission_start.timestamp()
            scan_starts.append(start)
            scan_stops.append(stop)
            scan_samples.append(ns)
            scan_offsets.append(off)
            off += ns

        # Distribute the observations uniformly among groups.  We take each scan and
        # weight it by the duration.

        groupdist = distribute_discrete(scan_samples, comm.ngroups)

        # Every process group creates its observations

        group_firstobs = groupdist[comm.group][0]
        group_numobs = groupdist[comm.group][1]

        for obindx in range(group_firstobs, group_firstobs + group_numobs):
            scan = self.schedule.scans[obindx]

            ob = Observation(
                comm,
                self.telescope,
                scan_samples[obindx],
                name=f"{scan.name}_{int(scan.start.timestamp())}",
                uid=name_UID(scan.name),
                detector_sets=detsets,
                process_rows=det_ranks,
            )

            # Create shared objects for timestamps, common flags, position,
            # and velocity.
            ob.shared.create_column(
                self.times,
                shape=(ob.n_local_samples,),
                dtype=np.float64,
            )
            ob.shared.create_column(
                self.shared_flags,
                shape=(ob.n_local_samples,),
                dtype=np.uint8,
            )
            ob.shared.create_column(
                self.position,
                shape=(ob.n_local_samples, 3),
                dtype=np.float64,
            )
            ob.shared.create_column(
                self.velocity,
                shape=(ob.n_local_samples, 3),
                dtype=np.float64,
            )

            # Rank zero of each grid column creates the data

            stamps = None
            position = None
            velocity = None
            q_prec = None

            if ob.comm_col_rank == 0:
                start_time = scan_starts[obindx] + float(ob.local_index_offset) / rate
                stop_time = start_time + float(ob.n_local_samples - 1) / rate
                stamps = np.linspace(
                    start_time,
                    stop_time,
                    num=ob.n_local_samples,
                    endpoint=True,
                    dtype=np.float64,
                )

                # Get the motion of the site for these times.
                position, velocity = site.position_velocity(stamps)

                # Get the quaternions for the precession axis.  For now, assume that
                # it simply points away from the solar system barycenter

                pos_norm = np.sqrt((position * position).sum(axis=1)).reshape(-1, 1)
                pos_norm = 1.0 / pos_norm
                prec_axis = pos_norm * position
                q_prec = qa.from_vectors(
                    np.tile(zaxis, ob.n_local_samples).reshape(-1, 3), prec_axis
                )

            ob.shared[self.times].set(stamps, offset=(0,), fromrank=0)
            ob.shared[self.position].set(position, offset=(0, 0), fromrank=0)
            ob.shared[self.velocity].set(velocity, offset=(0, 0), fromrank=0)

            # Create boresight pointing

            satellite_scanning(
                ob,
                self.boresight,
                sample_offset=scan_offsets[obindx],
                q_prec=q_prec,
                spin_period_m=scan.spin_period.to_value(u.minute),
                spin_angle_deg=self.spin_angle.to_value(u.degree),
                prec_period_m=scan.prec_period.to_value(u.minute),
                prec_angle_deg=self.prec_angle.to_value(u.degree),
            )

            # Set HWP angle

            simulate_hwp_response(
                ob,
                ob_time_key=self.times,
                ob_angle_key=self.hwp_angle,
                ob_mueller_key=None,
                hwp_start=scan_starts[obindx] * u.second,
                hwp_rpm=self.hwp_rpm,
                hwp_step=self.hwp_step,
                hwp_step_time=self.hwp_step_time,
            )

            # Optionally initialize detector data

            dets = ob.select_local_detectors(detectors)

            if self.det_data is not None:
                exists_data = ob.detdata.ensure(
                    self.det_data, dtype=np.float64, detectors=dets
                )

            if self.det_flags is not None:
                exists_flags = ob.detdata.ensure(
                    self.det_flags, dtype=np.uint8, detectors=dets
                )

            data.obs.append(ob)

        return

    def _finalize(self, data, **kwargs):
        return

    def _requires(self):
        return dict()

    def _provides(self):
        return {
            "shared": [
                self.times,
                self.shared_flags,
                self.boresight,
                self.hwp_angle,
                self.position,
                self.velocity,
            ]
        }<|MERGE_RESOLUTION|>--- conflicted
+++ resolved
@@ -10,16 +10,8 @@
 
 from .. import qarray as qa
 from ..dist import distribute_discrete
-<<<<<<< HEAD
-
-from ..timing import function_timer, Timer
-
-from ..schedule import SatelliteSchedule
-
-=======
 from ..healpix import ang2vec
 from ..instrument import Telescope
->>>>>>> c92547b6
 from ..noise_sim import AnalyticNoise
 from ..observation import Observation
 from ..observation import default_values as defaults
