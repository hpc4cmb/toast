--- conflicted
+++ resolved
@@ -11,14 +11,9 @@
 from ..observation import default_values as defaults
 from ..pixels import PixelData
 from ..timing import function_timer
-<<<<<<< HEAD
-from ..traits import Bool, Float, Instance, Int, Unicode, trait_docs
-from ..utils import Logger
-=======
 from ..traits import Bool, Float, Instance, Int, Unicode, Unit, trait_docs
 from ..utils import Logger, unit_conversion
 from .delete import Delete
->>>>>>> fc6990b8
 from .operator import Operator
 from .pipeline import Pipeline
 from .pointing import BuildPixelDistribution
