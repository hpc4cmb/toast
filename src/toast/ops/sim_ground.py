# Copyright (c) 2015-2020 by the parties listed in the AUTHORS file.
# All rights reserved.  Use of this source code is governed by
# a BSD-style license that can be found in the LICENSE file.

import datetime

import copy

import traitlets

import numpy as np

from scipy.constants import degree

import healpy as hp

from astropy import units as u
from toast.weather import SimWeather

from .. import qarray as qa

from ..utils import (
    Environment,
    name_UID,
    Logger,
    rate_from_times,
    astropy_control,
    memreport,
)

from ..dist import distribute_uniform, distribute_discrete

from ..timing import function_timer, Timer, GlobalTimers

from ..intervals import regular_intervals, IntervalList

from ..noise_sim import AnalyticNoise

from ..traits import trait_docs, Int, Unicode, Float, Bool, Instance, Quantity, List

from ..observation import Observation

from ..instrument import Telescope

from ..schedule import GroundSchedule

from ..coordinates import azel_to_radec

from ..healpix import ang2vec

from ..observation import default_values as defaults

from .operator import Operator

from .sim_hwp import simulate_hwp_response

from .flag_intervals import FlagIntervals

from .sim_ground_utils import (
    simulate_elnod,
    simulate_ces_scan,
    add_solar_intervals,
    oscillate_el,
    step_el,
)

from .jax_ops.qarray import mult as qa_mult


@trait_docs
class SimGround(Operator):
    """Simulate a generic ground-based telescope scanning.

    This simulates ground-based pointing in constant elevation scans for a telescope
    located at a particular site and using an pre-created schedule.

    The created observations define several interval lists to describe regions where
    the telescope is scanning left, right or in a turnaround or El-nod.  A shared
    flag array is also created with bits sets for these same properties.

    """

    # Class traits

    API = Int(0, help="Internal interface version for this operator")

    telescope = Instance(
        klass=Telescope, allow_none=True, help="This must be an instance of a Telescope"
    )

    weather = Unicode(
        None,
        allow_none=True,
        help="Name of built-in weather site (e.g. 'atacama', 'south_pole') or path to HDF5 file",
    )

    realization = Int(0, help="The realization index")

    schedule = Instance(
        klass=GroundSchedule, allow_none=True, help="Instance of a GroundSchedule"
    )

    timezone = Int(
        0, help="The (integer) timezone offset in hours from UTC to apply to schedule"
    )

    scan_rate_az = Quantity(
        1.0 * u.degree / u.second,
        help="The sky or mount azimuth scanning rate.  See `fix_rate_on_sky`",
    )

    fix_rate_on_sky = Bool(
        True,
        help="If True, `scan_rate_az` is given in sky coordinates and azimuthal rate "
        "on mount will be adjusted to meet it.  If False, `scan_rate_az` is used as "
        "the mount azimuthal rate.",
    )

    scan_rate_el = Quantity(
        1.0 * u.degree / u.second,
        allow_none=True,
        help="The sky elevation scanning rate",
    )

    scan_accel_az = Quantity(
        1.0 * u.degree / u.second ** 2,
        help="Mount scanning rate acceleration for turnarounds",
    )

    scan_accel_el = Quantity(
        1.0 * u.degree / u.second ** 2,
        allow_none=True,
        help="Mount elevation rate acceleration.",
    )

    scan_cosecant_modulation = Bool(
        False, help="Modulate the scan rate according to 1/sin(az) for uniform depth"
    )

    sun_angle_min = Quantity(
        90.0 * u.degree, help="Minimum angular distance for the scan and the Sun"
    )

    el_mod_step = Quantity(
        0.0 * u.degree, help="Amount to step elevation after each left-right scan pair"
    )

    el_mod_rate = Quantity(
        0.0 * u.Hz, help="Modulate elevation continuously at this rate"
    )

    el_mod_amplitude = Quantity(1.0 * u.degree, help="Range of elevation modulation")

    el_mod_sine = Bool(
        False, help="Modulate elevation with a sine wave instead of a triangle wave"
    )

    distribute_time = Bool(
        False,
        help="Distribute observation data along the time axis rather than detector axis",
    )

    detset_key = Unicode(
        None,
        allow_none=True,
        help="If specified, use this column of the focalplane detector_data to group detectors",
    )

    times = Unicode(defaults.times, help="Observation shared key for timestamps")

    shared_flags = Unicode(
        defaults.shared_flags, help="Observation shared key for common flags"
    )

    det_data = Unicode(
        defaults.det_data,
        allow_none=True,
        help="Observation detdata key to initialize",
    )

    det_flags = Unicode(
        defaults.det_flags,
        allow_none=True,
        help="Observation detdata key for flags to initialize",
    )

    hwp_angle = Unicode(
        None, allow_none=True, help="Observation shared key for HWP angle"
    )

    azimuth = Unicode(defaults.azimuth, help="Observation shared key for Azimuth")

    elevation = Unicode(defaults.elevation, help="Observation shared key for Elevation")

    boresight_azel = Unicode(
        defaults.boresight_azel, help="Observation shared key for boresight AZ/EL"
    )

    boresight_radec = Unicode(
        defaults.boresight_radec, help="Observation shared key for boresight RA/DEC"
    )

    position = Unicode(defaults.position, help="Observation shared key for position")

    velocity = Unicode(defaults.velocity, help="Observation shared key for velocity")

    hwp_rpm = Float(None, allow_none=True, help="The rate (in RPM) of the HWP rotation")

    hwp_step = Quantity(
        None, allow_none=True, help="For stepped HWP, the angle of each step"
    )

    hwp_step_time = Quantity(
        None, allow_none=True, help="For stepped HWP, the time between steps"
    )

    elnod_start = Bool(False, help="Perform an el-nod before the scan")

    elnod_end = Bool(False, help="Perform an el-nod after the scan")

    elnods = List(None, allow_none=True, help="List of relative el_nods")

    elnod_every_scan = Bool(False, help="Perform el nods every scan")

    scanning_interval = Unicode("scanning", help="Interval name for scanning")

    turnaround_interval = Unicode("turnaround", help="Interval name for turnarounds")

    throw_leftright_interval = Unicode(
        "throw_leftright", help="Interval name for left to right scans + turnarounds"
    )

    throw_rightleft_interval = Unicode(
        "throw_rightleft", help="Interval name for right to left scans + turnarounds"
    )

    throw_interval = Unicode(
        "throw", help="Interval name for scan + turnaround intervals"
    )

    scan_leftright_interval = Unicode(
        "scan_leftright", help="Interval name for left to right scans"
    )

    turn_leftright_interval = Unicode(
        "turn_leftright", help="Interval name for turnarounds after left to right scans"
    )

    scan_rightleft_interval = Unicode(
        "scan_rightleft", help="Interval name for right to left scans"
    )

    turn_rightleft_interval = Unicode(
        "turn_rightleft", help="Interval name for turnarounds after right to left scans"
    )

    elnod_interval = Unicode("elnod", help="Interval name for elnods")

    sun_up_interval = Unicode(
        "sun_up", help="Interval name for times when the sun is up"
    )

    sun_close_interval = Unicode(
        "sun_close", help="Interval name for times when the sun is close"
    )

    sun_close_distance = Quantity(45.0 * u.degree, help="'Sun close' flagging distance")

    max_pwv = Quantity(
        None, allow_none=True, help="Maximum PWV for the simulated weather."
    )

    median_weather = Bool(
        False,
        help="Use median weather parameters instead of sampling from the distributions",
    )

    invalid_mask = Int(
        defaults.shared_mask_invalid, help="Bit mask to raise invalid flags with"
    )

    turnaround_mask = Int(
        defaults.turnaround, help="Bit mask to raise turnaround flags with"
    )

    leftright_mask = Int(
        defaults.scan_leftright, help="Bit mask to raise left-to-right flags with"
    )

    rightleft_mask = Int(
        defaults.scan_rightleft, help="Bit mask to raise right-to-left flags with"
    )

    sun_up_mask = Int(defaults.sun_up, help="Bit mask to raise Sun up flags with")

    sun_close_mask = Int(
        defaults.sun_close, help="Bit mask to raise Sun close flags with"
    )

    elnod_mask = Int(defaults.elnod, help="Bit mask to raise elevation nod flags with")

    @traitlets.validate("telescope")
    def _check_telescope(self, proposal):
        tele = proposal["value"]
        if tele is not None:
            try:
                dets = tele.focalplane.detectors
            except Exception:
                raise traitlets.TraitError(
                    "telescope must be a Telescope instance with a focalplane"
                )
        return tele

    @traitlets.validate("schedule")
    def _check_schedule(self, proposal):
        sch = proposal["value"]
        if sch is not None:
            if not isinstance(sch, GroundSchedule):
                raise traitlets.TraitError(
                    "schedule must be an instance of a GroundSchedule"
                )
        return sch

    # Cross-check HWP parameters

    @traitlets.validate("hwp_angle")
    def _check_hwp_angle(self, proposal):
        hwp_angle = proposal["value"]
        if hwp_angle is None:
            if self.hwp_rpm is not None or self.hwp_step is not None:
                raise traitlets.TraitError(
                    "Cannot simulate HWP without a shared data key"
                )
        else:
            if self.hwp_rpm is None and self.hwp_step is None:
                raise traitlets.TraitError("Cannot simulate HWP without parameters")
        return hwp_angle

    @traitlets.validate("hwp_rpm")
    def _check_hwp_rpm(self, proposal):
        hwp_rpm = proposal["value"]
        if hwp_rpm is not None:
            if self.hwp_angle is None:
                raise traitlets.TraitError(
                    "Cannot simulate rotating HWP without a shared data key"
                )
            if self.hwp_step is not None:
                raise traitlets.TraitError("HWP cannot rotate *and* step.")
        else:
            if self.hwp_angle is not None and self.hwp_step is None:
                raise traitlets.TraitError("Cannot simulate HWP without parameters")
        return hwp_rpm

    @traitlets.validate("hwp_step")
    def _check_hwp_step(self, proposal):
        hwp_step = proposal["value"]
        if hwp_step is not None:
            if self.hwp_angle is None:
                raise traitlets.TraitError(
                    "Cannot simulate stepped HWP without a shared data key"
                )
            if self.hwp_rpm is not None:
                raise traitlets.TraitError("HWP cannot rotate *and* step.")
        else:
            if self.hwp_angle is not None and self.hwp_rpm is None:
                raise traitlets.TraitError("Cannot simulate HWP without parameters")
        return hwp_step

    def __init__(self, **kwargs):
        super().__init__(**kwargs)

    @function_timer
    def _exec(self, data, detectors=None, **kwargs):

        log = Logger.get()
        if self.schedule is None:
            raise RuntimeError(
                "The schedule attribute must be set before calling exec()"
            )

        focalplane = self.telescope.focalplane
        rate = focalplane.sample_rate.to_value(u.Hz)
        comm = data.comm

        # Data distribution in the detector and sample directions
        det_ranks = comm.group_size
        samp_ranks = 1
        if self.distribute_time:
            det_ranks = 1
            samp_ranks = comm.group_size

        # List of detectors in this pipeline
        pipedets = None
        if detectors is None:
            pipedets = focalplane.detectors
        else:
            pipedets = list()
            for det in focalplane.detectors:
                if det in detectors:
                    pipedets.append(det)

        # Group by detector sets
        if self.detset_key is None:
            detsets = None
        else:
            dsets = focalplane.detector_groups(self.detset_key)
            if detectors is None:
                detsets = dsets
            else:
                # Prune to include only the detectors we are using.
                detsets = dict()
                for k, v in dsets.items():
                    detsets[k] = list()
                    for d in v:
                        if d in pipedets:
                            detsets[k].append(d)

        # Verify that we have enough detector data for all of our processes.  If we are
        # distributing by time, we check the sample sets on a per-observation basis
        # later.  If we are distributing by detector, we must have at least one
        # detector set for each process.

        if not self.distribute_time:
            # distributing by detector...
            n_detset = None
            if detsets is None:
                # Every detector is independently distributed
                n_detset = len(pipedets)
            else:
                n_detset = len(detsets)
            if det_ranks > n_detset:
                if comm.group_rank == 0:
                    msg = f"Group {comm.group} with {comm.group_size} processes cannot distribute {n_detset} detector sets."
                    log.error(msg)
                    raise RuntimeError(msg)

        # Check valid combinations of options

        if (self.elnod_start or self.elnod_end) and len(self.elnods) == 0:
            raise RuntimeError(
                "If simulating elnods, you must specify the list of offsets"
            )

        # The global start is the beginning of the first scan

        mission_start = self.schedule.scans[0].start

        # Although there is no requirement that the sampling is contiguous from one
        # observation to the next, for simulations there is no need to restart the
        # sampling clock each observation.

        scan_starts = list()
        scan_stops = list()
        scan_offsets = list()
        scan_samples = list()

        incr = 1.0 / rate
        off = 0
        for scan in self.schedule.scans:
            ffirst = rate * (scan.start - mission_start).total_seconds()
            first = int(ffirst)
            if ffirst - first > 1.0e-3 * incr:
                first += 1
            start = first * incr + mission_start.timestamp()
            ns = 1 + int(rate * (scan.stop.timestamp() - start))
            stop = (ns - 1) * incr + mission_start.timestamp()
            scan_starts.append(start)
            scan_stops.append(stop)
            scan_samples.append(ns)
            scan_offsets.append(off)
            off += ns

        # FIXME:  Re-enable this when using astropy for coordinate transforms.
        # # Ensure that astropy IERS is downloaded
        # astropy_control(max_future=self.schedule.scans[-1].stop)

        # Distribute the observations uniformly among groups.  We take each scan and
        # weight it by the duration in samples.

        groupdist = distribute_discrete(scan_samples, comm.ngroups)

        # Every process group creates its observations

        group_firstobs = groupdist[comm.group][0]
        group_numobs = groupdist[comm.group][1]

        for obindx in range(group_firstobs, group_firstobs + group_numobs):
            scan = self.schedule.scans[obindx]
            name = f"{scan.name}_{int(scan.start.timestamp())}"
            sys_mem_str = memreport(
                msg="(whole node)", comm=data.comm.comm_group, silent=True
            )
            msg = f"Group {data.comm.group} begin observation {name} "
            msg += f"with {sys_mem_str}"
            log.debug_rank(msg, comm=data.comm.comm_group)

            # Currently, El nods happen before or after the formal scan start / end.
            # This means that we don't know ahead of time the total number of samples
            # in the observation.  That in turn means we cannot create the observation
            # until after we simulate the motion, and therefore we do not yet have the
            # the process grid established.  Normally only rank zero of each grid
            # column would compute and store this data in shared memory.  However, since
            # we do not have that grid yet, every process simulates the scan.  This
            # should be relatively cheap.

            # Track the az / el range of all motion during this scan, including
            # el nods and any el modulation / steps.  These will be stored as
            # observation metadata after the simulation.
            scan_min_el = scan.el.to_value(u.radian)
            scan_max_el = scan_min_el
            scan_min_az = scan.az_min.to_value(u.radian)
            scan_max_az = scan.az_max.to_value(u.radian)

            # Time range of the science scans
            start_time = scan.start
            stop_time = start_time + datetime.timedelta(
                seconds=(float(scan_samples[obindx] - 1) / rate)
            )

            # The total simulated scan data (including el nods)
            times = list()
            az = list()
            el = list()

            # The time ranges we will build up to construct intervals later
            ival_elnod = list()
            ival_scan_leftright = None
            ival_turn_leftright = None
            ival_scan_rightleft = None
            ival_turn_rightleft = None

            # Compute relative El Nod steps
            elnod_el = None
            elnod_az = None
            if len(self.elnods) > 0:
                elnod_el = np.array(
                    [(scan.el + x).to_value(u.radian) for x in self.elnods]
                )
                elnod_az = np.zeros_like(elnod_el) + scan.az_min.to_value(u.radian)

            # Sample sets.  Although Observations support data distribution in any
            # shape process grid, this operator only supports 2 cases:  distributing
            # by detector and distributing by time.  We want to ensure that

            sample_sets = list()

            # Do starting El nod.  We do this before the start of the scheduled scan.
            if self.elnod_start:
                (
                    elnod_times,
                    elnod_az_data,
                    elnod_el_data,
                    scan_min_az,
                    scan_max_az,
                    scan_min_el,
                    scan_max_el,
                ) = simulate_elnod(
                    scan.start.timestamp(),
                    rate,
                    scan.az_min.to_value(u.radian),
                    scan.el.to_value(u.radian),
                    self.scan_rate_az.to_value(u.radian / u.second),
                    self.scan_accel_az.to_value(u.radian / u.second ** 2),
                    self.scan_rate_el.to_value(u.radian / u.second),
                    self.scan_accel_el.to_value(u.radian / u.second ** 2),
                    elnod_el,
                    elnod_az,
                    scan_min_az,
                    scan_max_az,
                    scan_min_el,
                    scan_max_el,
                )
                if len(elnod_times) > 0:
                    # Shift these elnod times so that they end one sample before the
                    # start of the scan.
                    sample_sets.append([len(elnod_times)])
                    t_elnod = elnod_times[-1] - elnod_times[0]
                    elnod_times -= t_elnod + incr
                    times.append(elnod_times)
                    az.append(elnod_az_data)
                    el.append(elnod_el_data)
                    ival_elnod.append((elnod_times[0], elnod_times[-1]))

            # Now do the main scan
            (
                scan_times,
                scan_az_data,
                scan_el_data,
                scan_min_az,
                scan_max_az,
                ival_scan_leftright,
                ival_turn_leftright,
                ival_scan_rightleft,
                ival_turn_rightleft,
                ival_throw_leftright,
                ival_throw_rightleft,
            ) = simulate_ces_scan(
                start_time.timestamp(),
                stop_time.timestamp(),
                rate,
                scan.el.to_value(u.radian),
                scan.az_min.to_value(u.radian),
                scan.az_max.to_value(u.radian),
                scan.az_min.to_value(u.radian),
                self.scan_rate_az.to_value(u.radian / u.second),
<<<<<<< HEAD
                self.scan_accel_az.to_value(u.radian / u.second ** 2),
=======
                self.fix_rate_on_sky,
                self.scan_accel_az.to_value(u.radian / u.second**2),
>>>>>>> 4daadb35
                scan_min_az,
                scan_max_az,
                cosecant_modulation=self.scan_cosecant_modulation,
            )

            # Do any adjustments to the El motion
            if self.el_mod_rate.to_value(u.Hz) > 0:
                scan_min_el, scan_max_el = oscillate_el(
                    scan_times,
                    scan_el_data,
                    self.scan_rate_el.to_value(u.radian / u.second),
                    self.scan_accel_el.to_value(u.radian / u.second ** 2),
                    scan_min_el,
                    scan_max_el,
                    self.el_mod_amplitude.to_value(u.radian),
                    self.el_mod_rate.to_value(u.Hz),
                    el_mod_sine=self.el_mod_sine,
                )
            if self.el_mod_step.to_value(u.radian) > 0:
                scan_min_el, scan_max_el = step_el(
                    scan_times,
                    scan_az_data,
                    scan_el_data,
                    self.scan_rate_el.to_value(u.radian / u.second),
                    self.scan_accel_el.to_value(u.radian / u.second ** 2),
                    scan_min_el,
                    scan_max_el,
                    self.el_mod_step.to_value(u.radian),
                )

            # When distributing data, ensure that each process has a whole number of
            # complete scans.
            scan_indices = np.searchsorted(
                scan_times, [x[0] for x in ival_scan_leftright], side="left"
            )
            sample_sets.extend([[x] for x in scan_indices[1:] - scan_indices[:-1]])
            remainder = len(scan_times) - scan_indices[-1]
            if remainder > 0:
                sample_sets.append([remainder])

            times.append(scan_times)
            az.append(scan_az_data)
            el.append(scan_el_data)

            # FIXME:  The CES scan simulation above ends abruptly.  We should implement
            # a deceleration to zero in Az here before doing the final el nod.

            # Do ending El nod.  Start this one sample after the science scan.
            if self.elnod_end:
                (
                    elnod_times,
                    elnod_az_data,
                    elnod_el_data,
                    scan_min_az,
                    scan_max_az,
                    scan_min_el,
                    scan_max_el,
                ) = simulate_elnod(
                    scan_times[-1] + incr,
                    rate,
                    scan_az_data[-1],
                    scan_el_data[-1],
                    self.scan_rate_az.to_value(u.radian / u.second),
                    self.scan_accel_az.to_value(u.radian / u.second ** 2),
                    self.scan_rate_el.to_value(u.radian / u.second),
                    self.scan_accel_el.to_value(u.radian / u.second ** 2),
                    elnod_el,
                    elnod_az,
                    scan_min_az,
                    scan_max_az,
                    scan_min_el,
                    scan_max_el,
                )
                if len(elnod_times) > 0:
                    sample_sets.append([len(elnod_times)])
                    times.append(elnod_times)
                    az.append(elnod_az_data)
                    el.append(elnod_el_data)
                    ival_elnod.append((elnod_times[0], elnod_times[-1]))

            times = np.hstack(times)
            az = np.hstack(az)
            el = np.hstack(el)

            # If we are distributing by time, ensure we have enough sample sets for the
            # number of processes.
            if self.distribute_time:
                if samp_ranks > len(sample_sets):
                    if comm.group_rank == 0:
                        msg = f"Group {comm.group} with {comm.group_size} processes cannot distribute {len(sample_sets)} sample sets."
                        log.error(msg)
                        raise RuntimeError(msg)

            # Create the observation, now that we know the total number of samples.
            # We copy the original site information and add weather information for
            # this observation if needed.

            weather = None
            site = self.telescope.site

            if self.weather is not None:
                # Every observation has a unique site with unique weather
                # realization.
                mid_time = scan.start + (scan.stop - scan.start) / 2
                try:
                    weather = SimWeather(
                        time=mid_time,
                        name=self.weather,
                        site_uid=site.uid,
                        realization=self.realization,
                        max_pwv=self.max_pwv,
                        median_weather=self.median_weather,
                    )
                except RuntimeError:
                    # must be a file
                    weather = SimWeather(
                        time=mid_time,
                        file=self.weather,
                        site_uid=site.uid,
                        realization=self.realization,
                        max_pwv=self.max_pwv,
                        median_weather=self.median_weather,
                    )
                site = copy.deepcopy(self.telescope.site)
                site.weather = weather

            # Since we have a constant focalplane for all observations, we just use
            # a reference to the input rather than copying.
            telescope = Telescope(
                self.telescope.name,
                uid=self.telescope.uid,
                focalplane=focalplane,
                site=site,
            )

            name = f"{scan.name}-{scan.scan_indx}-{scan.subscan_indx}"
            ob = Observation(
                comm,
                telescope,
                len(times),
                name=name,
                uid=name_UID(name),
                detector_sets=detsets,
                process_rows=det_ranks,
                sample_sets=sample_sets,
            )

            # Scan limits
            ob["scan_el"] = scan.el  # Nominal elevation
            ob["scan_min_az"] = scan_min_az * u.radian
            ob["scan_max_az"] = scan_max_az * u.radian
            ob["scan_min_el"] = scan_min_el * u.radian
            ob["scan_max_el"] = scan_max_el * u.radian

            # Create and set shared objects for timestamps, position, velocity, and
            # boresight.

            ob.shared.create_column(
                self.times,
                shape=(ob.n_local_samples,),
                dtype=np.float64,
            )
            ob.shared.create_column(
                self.position,
                shape=(ob.n_local_samples, 3),
                dtype=np.float64,
            )
            ob.shared.create_column(
                self.velocity,
                shape=(ob.n_local_samples, 3),
                dtype=np.float64,
            )
            ob.shared.create_column(
                self.azimuth,
                shape=(ob.n_local_samples,),
                dtype=np.float64,
            )
            ob.shared.create_column(
                self.elevation,
                shape=(ob.n_local_samples,),
                dtype=np.float64,
            )
            ob.shared.create_column(
                self.boresight_azel,
                shape=(ob.n_local_samples, 4),
                dtype=np.float64,
            )
            ob.shared.create_column(
                self.boresight_radec,
                shape=(ob.n_local_samples, 4),
                dtype=np.float64,
            )

            # Optionally initialize detector data

            dets = ob.select_local_detectors(detectors)

            if self.det_data is not None:
                exists_data = ob.detdata.ensure(
                    self.det_data, dtype=np.float64, detectors=dets
                )

            if self.det_flags is not None:
                exists_flags = ob.detdata.ensure(
                    self.det_flags, dtype=np.uint8, detectors=dets
                )

            # Only the first rank of the process grid columns sets / computes these.

            stamps = None
            position = None
            velocity = None
            az_data = None
            el_data = None
            bore_azel = None
            bore_radec = None

            if ob.comm_col_rank == 0:
                stamps = times[
                    ob.local_index_offset : ob.local_index_offset + ob.n_local_samples
                ]
                az_data = az[
                    ob.local_index_offset : ob.local_index_offset + ob.n_local_samples
                ]
                el_data = el[
                    ob.local_index_offset : ob.local_index_offset + ob.n_local_samples
                ]
                # Get the motion of the site for these times.
                position, velocity = site.position_velocity(stamps)
                # Convert Az / El to quaternions.
                # Remember that the azimuth is measured clockwise and the
                # longitude counter-clockwise.
                bore_azel = qa.from_angles(
                    np.pi / 2 - el_data,
                    -(az_data),
                    np.zeros_like(el_data),
                    IAU=False,
                )
                if scan.boresight_angle.to_value(u.radian) != 0:
                    zaxis = np.array([0, 0, 1.0])
                    rot = qa.rotation(zaxis, scan.boresight_angle.to_value(u.radian))
                    bore_azel = qa_mult(bore_azel, rot)
                # Convert to RA / DEC.  Use pyephem for now.
                bore_radec = azel_to_radec(site, stamps, bore_azel, use_ephem=True)

            ob.shared[self.times].set(stamps, offset=(0,), fromrank=0)
            ob.shared[self.azimuth].set(az_data, offset=(0,), fromrank=0)
            ob.shared[self.elevation].set(el_data, offset=(0,), fromrank=0)
            ob.shared[self.position].set(position, offset=(0, 0), fromrank=0)
            ob.shared[self.velocity].set(velocity, offset=(0, 0), fromrank=0)
            ob.shared[self.boresight_azel].set(bore_azel, offset=(0, 0), fromrank=0)
            ob.shared[self.boresight_radec].set(bore_radec, offset=(0, 0), fromrank=0)

            # Simulate HWP angle

            simulate_hwp_response(
                ob,
                ob_time_key=self.times,
                ob_angle_key=self.hwp_angle,
                ob_mueller_key=None,
                hwp_start=scan_starts[obindx] * u.second,
                hwp_rpm=self.hwp_rpm,
                hwp_step=self.hwp_step,
                hwp_step_time=self.hwp_step_time,
            )

            # Create interval lists for our motion.  Since we simulated the scan on
            # every process, we don't need to communicate the global timespans of the
            # intervals (using create or create_col).  We can just create them directly.

            ob.intervals[self.throw_leftright_interval] = IntervalList(
                ob.shared[self.times], timespans=ival_throw_leftright
            )
            ob.intervals[self.throw_rightleft_interval] = IntervalList(
                ob.shared[self.times], timespans=ival_throw_rightleft
            )
            ob.intervals[self.throw_interval] = (
                ob.intervals[self.throw_leftright_interval]
                | ob.intervals[self.throw_rightleft_interval]
            )
            ob.intervals[self.scan_leftright_interval] = IntervalList(
                ob.shared[self.times], timespans=ival_scan_leftright
            )
            ob.intervals[self.turn_leftright_interval] = IntervalList(
                ob.shared[self.times], timespans=ival_turn_leftright
            )
            ob.intervals[self.scan_rightleft_interval] = IntervalList(
                ob.shared[self.times], timespans=ival_scan_rightleft
            )
            ob.intervals[self.turn_rightleft_interval] = IntervalList(
                ob.shared[self.times], timespans=ival_turn_rightleft
            )
            ob.intervals[self.elnod_interval] = IntervalList(
                ob.shared[self.times], timespans=ival_elnod
            )
            ob.intervals[self.scanning_interval] = (
                ob.intervals[self.scan_leftright_interval]
                | ob.intervals[self.scan_rightleft_interval]
            )
            ob.intervals[self.turnaround_interval] = (
                ob.intervals[self.turn_leftright_interval]
                | ob.intervals[self.turn_rightleft_interval]
            )

            # Get the Sun's position in horizontal coordinates and define
            # "Sun up" and "Sun close" intervals according to it

            add_solar_intervals(
                ob.intervals,
                site,
                ob.shared[self.times],
                ob.shared[self.azimuth].data,
                ob.shared[self.elevation].data,
                self.sun_up_interval,
                self.sun_close_interval,
                self.sun_close_distance,
            )

            obmem = ob.memory_use()
            obmem_gb = obmem / 1024 ** 3
            msg = f"Observation {ob.name} using {obmem_gb:0.2f} GB of total memory"
            log.debug_rank(msg, comm=ob.comm.comm_group)

            data.obs.append(ob)

        # For convenience, we additionally create a shared flag field with bits set
        # according to the different intervals.  This basically just saves workflows
        # from calling the FlagIntervals operator themselves.  Here we set the bits
        # according to what was done in toast2, so the scanning interval has no bits
        # set.

        flag_intervals = FlagIntervals(
            shared_flags=self.shared_flags,
            shared_flag_bytes=1,
            view_mask=[
                (self.turnaround_interval, self.turnaround_mask),
                (self.throw_leftright_interval, self.leftright_mask),
                (self.throw_rightleft_interval, self.rightleft_mask),
                (self.sun_up_interval, self.sun_up_mask),
                (self.sun_close_interval, self.sun_close_mask),
                (self.elnod_interval, self.elnod_mask),
            ],
        )
        flag_intervals.apply(data, detectors=None)

        return

    def _finalize(self, data, **kwargs):
        return

    def _requires(self):
        return dict()

    def _provides(self):
        return {
            "shared": [
                self.times,
                self.shared_flags,
                self.azimuth,
                self.elevation,
                self.boresight_azel,
                self.boresight_radec,
                self.hwp_angle,
                self.position,
                self.velocity,
            ]
        }<|MERGE_RESOLUTION|>--- conflicted
+++ resolved
@@ -603,12 +603,8 @@
                 scan.az_max.to_value(u.radian),
                 scan.az_min.to_value(u.radian),
                 self.scan_rate_az.to_value(u.radian / u.second),
-<<<<<<< HEAD
-                self.scan_accel_az.to_value(u.radian / u.second ** 2),
-=======
                 self.fix_rate_on_sky,
                 self.scan_accel_az.to_value(u.radian / u.second**2),
->>>>>>> 4daadb35
                 scan_min_az,
                 scan_max_az,
                 cosecant_modulation=self.scan_cosecant_modulation,
