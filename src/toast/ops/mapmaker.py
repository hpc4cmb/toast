# Copyright (c) 2015-2020 by the parties listed in the AUTHORS file.
# All rights reserved.  Use of this source code is governed by
# a BSD-style license that can be found in the LICENSE file.

import os

import traitlets

import numpy as np

from ..utils import Logger

from ..mpi import MPI

from ..traits import trait_docs, Int, Unicode, Bool, Float, Instance

from ..timing import function_timer, Timer

from ..pixels import PixelDistribution, PixelData

from ..pixels_io import write_healpix_fits, write_healpix_hdf5

from ..observation import default_values as defaults

from .operator import Operator

from .pipeline import Pipeline

from .delete import Delete

from .copy import Copy

from .scan_map import ScanMap, ScanMask

from .mapmaker_utils import CovarianceAndHits

from .mapmaker_templates import SolveAmplitudes, ApplyAmplitudes

from .memory_counter import MemoryCounter


@trait_docs
class MapMaker(Operator):
    """Operator for making maps.

    This operator first solves for a maximum likelihood set of template amplitudes
    that model the timestream contributions from noise, systematics, etc:

    .. math::
        \left[ M^T N^{-1} Z M + M_p \right] a = M^T N^{-1} Z d

    Where `a` are the solved amplitudes and `d` is the input data.  `N` is the
    diagonal time domain noise covariance.  `M` is a matrix of templates that
    project from the amplitudes into the time domain, and the `Z` operator is given
    by:

    .. math::
        Z = I - P (P^T N^{-1} P)^{-1} P^T N^{-1}

    or in terms of the binning operation:

    .. math::
        Z = I - P B

    Where `P` is the pointing matrix.  This operator takes one operator for the
    template matrix `M` and one operator for the binning, `B`.  It then
    uses a conjugate gradient solver to solve for the amplitudes.

    After solving for the template amplitudes, a final map of the signal estimate is
    computed using a simple binning:

    .. math::
        MAP = ({P'}^T N^{-1} P')^{-1} {P'}^T N^{-1} (y - M a)

    Where the "prime" indicates that this final map might be computed using a different
    pointing matrix than the one used to solve for the template amplitudes.

    The template-subtracted detector timestreams are saved either in the input
    `det_data` key of each observation, or (if overwrite == False) in an obs.detdata
    key based on the name of this class instance.

    """

    # Class traits

    API = Int(0, help="Internal interface version for this operator")

    det_data = Unicode(
        defaults.det_data, help="Observation detdata key for the timestream data"
    )

    convergence = Float(1.0e-12, help="Relative convergence limit")

    iter_min = Int(3, help="Minimum number of iterations")

    iter_max = Int(100, help="Maximum number of iterations")

    solve_rcond_threshold = Float(
        1.0e-8,
        help="When solving, minimum value for inverse pixel condition number cut.",
    )

    map_rcond_threshold = Float(
        1.0e-8,
        help="For final map, minimum value for inverse pixel condition number cut.",
    )

    mask = Unicode(
        None,
        allow_none=True,
        help="Data key for pixel mask to use in solving.  First bit of pixel values is tested",
    )

    binning = Instance(
        klass=Operator,
        allow_none=True,
        help="Binning operator used for solving template amplitudes",
    )

    template_matrix = Instance(
        klass=Operator,
        allow_none=True,
        help="This must be an instance of a template matrix operator",
    )

    map_binning = Instance(
        klass=Operator,
        allow_none=True,
        help="Binning operator for final map making.  Default is same as solver",
    )

    write_binmap = Bool(
        True, help="If True, write the projected map *before* template subtraction"
    )

    write_map = Bool(True, help="If True, write the projected map")

    write_hdf5 = Bool(
        False, help="If True, outputs are in HDF5 rather than FITS format."
    )

    write_hdf5_serial = Bool(
        False, help="If True, force serial HDF5 write of output maps."
    )

    write_noiseweighted_map = Bool(
        False,
        help="If True, write the noise-weighted map",
    )

    write_hits = Bool(True, help="If True, write the hits map")

    write_cov = Bool(True, help="If True, write the white noise covariance matrices.")

    write_invcov = Bool(
        False,
        help="If True, write the inverse white noise covariance matrices.",
    )

    write_rcond = Bool(True, help="If True, write the reciprocal condition numbers.")

    keep_solver_products = Bool(
        False, help="If True, keep the map domain solver products in data"
    )

    keep_final_products = Bool(
        False, help="If True, keep the map domain products in data after write"
    )

    mc_mode = Bool(False, help="If True, re-use solver flags, sparse covariances, etc")

    mc_index = Int(None, allow_none=True, help="The Monte-Carlo index")

    save_cleaned = Bool(
        False, help="If True, save the template-subtracted detector timestreams"
    )

    overwrite_cleaned = Bool(
        False, help="If True and save_cleaned is True, overwrite the input data"
    )

    reset_pix_dist = Bool(
        False,
        help="Clear any existing pixel distribution.  Useful when applying "
        "repeatedly to different data objects.",
    )

    output_dir = Unicode(
        ".",
        help="Write output data products to this directory",
    )

    report_memory = Bool(False, help="Report memory throughout the execution")

    @traitlets.validate("map_binning")
    def _check_map_binning(self, proposal):
        bin = proposal["value"]
        if bin is not None:
            if not isinstance(bin, Operator):
                raise traitlets.TraitError("map_binning should be an Operator instance")
            # Check that this operator has the traits we expect
            for trt in [
                "det_data",
                "pixel_dist",
                "pixel_pointing",
                "stokes_weights",
                "binned",
                "covariance",
                "det_flags",
                "det_flag_mask",
                "shared_flags",
                "shared_flag_mask",
                "noise_model",
                "full_pointing",
                "sync_type",
            ]:
                if not bin.has_trait(trt):
                    msg = "map_binning operator should have a '{}' trait".format(trt)
                    raise traitlets.TraitError(msg)
        return bin

    def __init__(self, **kwargs):
        super().__init__(**kwargs)

    @function_timer
    def _exec(self, data, detectors=None, **kwargs):
        log = Logger.get()
        timer = Timer()
        log_prefix = "MapMaker"

        memreport = MemoryCounter()
        if not self.report_memory:
            memreport.enabled = False

        memreport.prefix = "Start of mapmaking"
        memreport.apply(data)

        # The global communicator we are using (or None)
        comm = data.comm.comm_world
        rank = data.comm.world_rank

        timer.start()

        # Solve for template amplitudes
        amplitudes_solve = SolveAmplitudes(
            name=self.name,
            det_data=self.det_data,
            convergence=self.convergence,
            iter_min=self.iter_min,
            iter_max=self.iter_max,
            solve_rcond_threshold=self.solve_rcond_threshold,
            mask=self.mask,
            binning=self.binning,
            template_matrix=self.template_matrix,
            keep_solver_products=self.keep_solver_products,
            mc_mode=self.mc_mode,
            mc_index=self.mc_index,
            reset_pix_dist=self.reset_pix_dist,
            report_memory=self.report_memory,
        )
        amplitudes_solve.apply(data)

        log.info_rank(
            f"{log_prefix}  finished template amplitude solve in",
            comm=comm,
            timer=timer,
        )

        # Data names of outputs

        mc_root = None
        if self.mc_mode and self.mc_index is not None:
            mc_root = "{}_{:05d}".format(self.name, self.mc_index)
        else:
            mc_root = self.name

        self.hits_name = "{}_hits".format(self.name)
        self.cov_name = "{}_cov".format(self.name)
        self.invcov_name = "{}_invcov".format(self.name)
        self.rcond_name = "{}_rcond".format(self.name)
        self.det_flag_name = "{}_flags".format(self.name)

        self.clean_name = "{}_cleaned".format(mc_root)
        self.binmap_name = "{}_binmap".format(mc_root)
        self.map_name = "{}_map".format(mc_root)
        self.noiseweighted_map_name = "{}_noiseweighted_map".format(mc_root)

<<<<<<< HEAD
        timer.start()

        n_enabled_templates = 0
        if self.template_matrix is not None:
            for template in self.template_matrix.templates:
                if template.enabled:
                    n_enabled_templates += 1

        if n_enabled_templates != 0:
            # We are solving for template amplitudes

            self.binning.covariance = self.solver_cov_name

            # Flagging.  We create a new set of data flags for the solver that includes:
            #   - one bit for a bitwise OR of all detector / shared flags
            #   - one bit for any pixel mask, projected to TOD
            #   - one bit for any poorly conditioned pixels, projected to TOD

            if self.mc_mode:
                # Verify that our flags exist
                for ob in data.obs:
                    # Get the detectors we are using for this observation
                    dets = ob.select_local_detectors(detectors)
                    if len(dets) == 0:
                        # Nothing to do for this observation
                        continue
                    if self.flag_name not in ob.detdata:
                        msg = "In MC mode, flags missing for observation {}".format(
                            ob.name
                        )
                        log.error(msg)
                        raise RuntimeError(msg)
                    for d in dets:
                        if d not in ob.detdata[self.flag_name].detectors:
                            msg = "In MC mode, flags missing for observation {}, det {}".format(
                                ob.name, d
                            )
                            log.error(msg)
                            raise RuntimeError(msg)
                log.info_rank(
                    f"{log_prefix} MC mode, reusing flags for solver", comm=comm
                )
            else:
                log.info_rank(
                    f"{log_prefix} begin building flags for solver", comm=comm
                )

                # Use the same data view as the pointing operator in binning
                solve_view = self.binning.pixel_pointing.view

                for ob in data.obs:
                    # Get the detectors we are using for this observation
                    dets = ob.select_local_detectors(detectors)
                    if len(dets) == 0:
                        # Nothing to do for this observation
                        continue
                    # Create the new solver flags
                    exists = ob.detdata.ensure(
                        self.flag_name, dtype=np.uint8, detectors=detectors
                    )
                    # The data views
                    views = ob.view[solve_view]
                    # For each view...
                    for vw in range(len(views)):
                        view_samples = None
                        if views[vw].start is None:
                            # There is one view of the whole obs
                            view_samples = ob.n_local_samples
                        else:
                            view_samples = views[vw].stop - views[vw].start
                        starting_flags = np.zeros(view_samples, dtype=np.uint8)
                        if save_shared_flags is not None:
                            starting_flags[:] = np.where(
                                views.shared[save_shared_flags][vw]
                                & save_shared_flag_mask
                                > 0,
                                1,
                                0,
                            )
                        for d in dets:
                            views.detdata[self.flag_name][vw][d, :] = starting_flags
                            if save_det_flags is not None:
                                views.detdata[self.flag_name][vw][d, :] |= np.where(
                                    views.detdata[save_det_flags][vw][d]
                                    & save_det_flag_mask
                                    > 0,
                                    1,
                                    0,
                                ).astype(views.detdata[self.flag_name][vw].dtype)

                # Now scan any input mask to this same flag field.  We use the second
                # bit (== 2) for these mask flags.  For the input mask bit we check the
                # first bit of the pixel values.  This is noted in the help string for
                # the mask trait.  Note that we explicitly expand the pointing once
                # here and do not save it.  Even if we are eventually saving the
                # pointing, we want to do that later when building the covariance and
                # the pixel distribution.

                # Use the same pointing operator as the binning
                scan_pointing = self.binning.pixel_pointing

                scanner = ScanMask(
                    det_flags=self.flag_name,
                    pixels=scan_pointing.pixels,
                    view=solve_view,
                    mask_bits=1,
                )

                scanner.det_flags_value = 2
                scanner.mask_key = self.mask

                scan_pipe = Pipeline(
                    detector_sets=["SINGLE"], operators=[scan_pointing, scanner]
                )

                if self.mask is not None:
                    # We have a mask.  Scan it.
                    scan_pipe.apply(data, detectors=detectors)

                log.info_rank(
                    f"{log_prefix}  finished flag building in",
                    comm=comm,
                    timer=timer,
                )

                memreport.prefix = "After building flags"
                memreport.apply(data)

            # Now construct the noise covariance, hits, and condition number mask for
            # the solver.

            if self.mc_mode:
                # Verify that our covariance and other products exist.
                if self.binning.pixel_dist not in data:
                    msg = "MC mode, pixel distribution '{}' does not exist".format(
                        self.binning.pixel_dist
                    )
                    log.error(msg)
                    raise RuntimeError(msg)
                if self.binning.covariance not in data:
                    msg = "MC mode, covariance '{}' does not exist".format(
                        self.binning.covariance
                    )
                    log.error(msg)
                    raise RuntimeError(msg)

                log.info_rank(
                    f"{log_prefix} MC mode, reusing covariance for solver",
                    comm=comm,
                )
            else:
                log.info_rank(
                    f"{log_prefix} begin build of solver covariance",
                    comm=comm,
                )

                solver_cov = CovarianceAndHits(
                    pixel_dist=self.binning.pixel_dist,
                    covariance=self.solver_cov_name,
                    hits=self.solver_hits_name,
                    rcond=self.solver_rcond_name,
                    det_flags=self.flag_name,
                    det_flag_mask=255,
                    pixel_pointing=self.binning.pixel_pointing,
                    stokes_weights=self.binning.stokes_weights,
                    noise_model=self.binning.noise_model,
                    rcond_threshold=self.solve_rcond_threshold,
                    sync_type=self.binning.sync_type,
                    save_pointing=self.binning.full_pointing,
                )

                solver_cov.apply(data, detectors=detectors)

                memreport.prefix = "After constructing covariance and hits"
                memreport.apply(data)

                data[self.solver_rcond_mask_name] = PixelData(
                    data[self.binning.pixel_dist], dtype=np.uint8, n_value=1
                )
                data[self.solver_rcond_mask_name].raw[
                    data[self.solver_rcond_name].raw.array()
                    < self.solve_rcond_threshold
                ] = 1

                memreport.prefix = "After constructing rcond mask"
                memreport.apply(data)

                # Re-use our mask scanning pipeline, setting third bit (== 4)
                scanner.det_flags_value = 4
                scanner.mask_key = self.solver_rcond_mask_name
                scan_pipe.apply(data, detectors=detectors)

                log.info_rank(
                    f"{log_prefix}  finished build of solver covariance in",
                    comm=comm,
                    timer=timer,
                )

                local_total = 0
                local_cut = 0
                for ob in data.obs:
                    # Get the detectors we are using for this observation
                    dets = ob.select_local_detectors(detectors)
                    if len(dets) == 0:
                        # Nothing to do for this observation
                        continue
                    for vw in ob.view[solve_view].detdata[self.flag_name]:
                        for d in dets:
                            local_total += len(vw[d])
                            local_cut += np.count_nonzero(vw[d])
                total = None
                cut = None
                msg = None
                if comm is None:
                    total = local_total
                    cut = local_cut
                    msg = "Solver flags cut {} / {} = {:0.2f}% of samples".format(
                        cut, total, 100.0 * (cut / total)
                    )
                else:
                    total = comm.reduce(local_total, op=MPI.SUM, root=0)
                    cut = comm.reduce(local_cut, op=MPI.SUM, root=0)
                    if comm.rank == 0:
                        msg = "Solver flags cut {} / {} = {:0.2f}% of samples".format(
                            cut, total, 100.0 * (cut / total)
                        )
                log.info_rank(
                    f"{log_prefix} {msg}",
                    comm=comm,
                )

            # Compute the RHS.  Overwrite inputs, either the original or the copy.

            log.info_rank(
                f"{log_prefix} begin RHS calculation",
                comm=comm,
            )

            # Set our binning operator to use only our new solver flags
            self.binning.shared_flag_mask = 0
            self.binning.det_flags = self.flag_name
            self.binning.det_flag_mask = 255

            # Set the binning operator to output to temporary map.  This will be
            # overwritten on each iteration of the solver.
            self.binning.binned = self.solver_bin
            self.binning.covariance = self.solver_cov_name

            self.template_matrix.amplitudes = self.solver_rhs
            rhs_calc = SolverRHS(
                name="{}_rhs".format(self.name),
                det_data=self.det_data,
                overwrite=False,
                binning=self.binning,
                template_matrix=self.template_matrix,
            )

            rhs_calc.apply(data, detectors=detectors)

            log.info_rank(
                f"{log_prefix}  finished RHS calculation in",
                comm=comm,
                timer=timer,
            )

            memreport.prefix = "After constructing RHS"
            memreport.apply(data)

            # Set up the LHS operator.

            log.info_rank(
                f"{log_prefix} begin PCG solver",
                comm=comm,
            )

            lhs_calc = SolverLHS(
                name="{}_lhs".format(self.name),
                binning=self.binning,
                template_matrix=self.template_matrix,
            )

            # If we eventually want to support an input starting guess of the
            # amplitudes, we would need to ensure that data[amplitude_key] is set
            # at this point...

            # Solve for amplitudes.
            solve(
                data,
                detectors,
                lhs_calc,
                self.solver_rhs,
                self.solver_result,
                convergence=self.convergence,
                n_iter_max=self.iter_max,
            )

            log.info_rank(
                f"{log_prefix}  finished solver in",
                comm=comm,
                timer=timer,
            )

            memreport.prefix = "After solving for amplitudes"
            memreport.apply(data)

        # Delete our solver products to save memory
        if not self.mc_mode and not self.keep_solver_products:
            for prod in [
                self.solver_hits_name,
                self.solver_cov_name,
                self.solver_rcond_name,
                self.solver_rcond_mask_name,
                self.solver_rhs,
                self.solver_bin,
            ]:
                if prod in data:
                    data[prod].clear()
                    del data[prod]

            memreport.prefix = "After deleting solver products"
            memreport.apply(data)

        # Restore flag names and masks to binning operator, in case it is being used
        # for the final map making or for other external operations.

        self.binning.det_flags = save_det_flags
        self.binning.det_flag_mask = save_det_flag_mask
        self.binning.shared_flags = save_shared_flags
        self.binning.shared_flag_mask = save_shared_flag_mask
=======
        # Check map binning
>>>>>>> 4daadb35

        map_binning = self.map_binning
        if self.map_binning is None or not self.map_binning.enabled:
            # Use the same binning used in the solver.
            map_binning = self.binning
        map_binning.pre_process = None

        map_binning.covariance = self.cov_name
        if self.mc_mode:
            # Verify that our covariance and other products exist.
            if map_binning.pixel_dist not in data:
                msg = "MC mode, pixel distribution '{}' does not exist".format(
                    map_binning.pixel_dist
                )
                log.error(msg)
                raise RuntimeError(msg)
            if map_binning.covariance not in data:
                msg = "MC mode, covariance '{}' does not exist".format(
                    map_binning.covariance
                )
                log.error(msg)
                raise RuntimeError(msg)
            log.info_rank(
                f"{log_prefix} MC mode, reusing covariance for final binning",
                comm=comm,
            )
        else:
            # Construct the noise covariance, hits, and condition number mask for the
            # final binned map.

            log.info_rank(
                f"{log_prefix} begin build of final binning covariance",
                comm=comm,
            )

            final_cov = CovarianceAndHits(
                pixel_dist=map_binning.pixel_dist,
                covariance=map_binning.covariance,
                inverse_covariance=self.invcov_name,
                hits=self.hits_name,
                rcond=self.rcond_name,
                det_flags=map_binning.det_flags,
                det_flag_mask=map_binning.det_flag_mask,
                shared_flags=map_binning.shared_flags,
                shared_flag_mask=map_binning.shared_flag_mask,
                pixel_pointing=map_binning.pixel_pointing,
                stokes_weights=map_binning.stokes_weights,
                noise_model=map_binning.noise_model,
                rcond_threshold=self.map_rcond_threshold,
                sync_type=map_binning.sync_type,
                save_pointing=map_binning.full_pointing,
            )

            final_cov.apply(data, detectors=detectors)

            log.info_rank(
                f"{log_prefix}  finished build of final covariance in",
                comm=comm,
                timer=timer,
            )

            memreport.prefix = "After constructing final covariance and hits"
            memreport.apply(data)

        if self.write_binmap:
            map_binning.det_data = self.det_data
            map_binning.binned = self.binmap_name
            map_binning.noiseweighted = None
            log.info_rank(
                f"{log_prefix} begin map binning",
                comm=comm,
            )
            map_binning.apply(data, detectors=detectors)
            log.info_rank(
                f"{log_prefix}  finished binning in",
                comm=comm,
                timer=timer,
            )

        if (
            self.template_matrix is None
            or self.template_matrix.n_enabled_templates == 0
        ):
            # No templates to subtract, bin the input signal
            out_cleaned = self.det_data
        else:
            # Apply (subtract) solved amplitudes.

            log.info_rank(
                f"{log_prefix} begin apply template amplitudes",
                comm=comm,
            )

            out_cleaned = self.clean_name
            if self.save_cleaned and self.overwrite_cleaned:
                # Modify data in place
                out_cleaned = self.det_data

            amplitudes_apply = ApplyAmplitudes(
                op="subtract",
                det_data=self.det_data,
                amplitudes=amplitudes_solve.amplitudes,
                template_matrix=self.template_matrix,
                output=out_cleaned,
            )
            amplitudes_apply.apply(data)

            log.info_rank(
                f"{log_prefix}  finished apply template amplitudes in",
                comm=comm,
                timer=timer,
            )

        map_binning.det_data = out_cleaned
        if self.write_noiseweighted_map:
            map_binning.noiseweighted = self.noiseweighted_map_name
        map_binning.binned = self.map_name

        log.info_rank(
            f"{log_prefix} begin final map binning",
            comm=comm,
        )

        # Do the final binning
        map_binning.apply(data, detectors=detectors)

        log.info_rank(
            f"{log_prefix}  finished final binning in",
            comm=comm,
            timer=timer,
        )

        memreport.prefix = "After binning final map"
        memreport.apply(data)

        # Write and delete the outputs

        if not self.save_cleaned:
            Delete(
                detdata=[
                    self.clean_name,
                ]
            ).apply(data)

        # FIXME:  This all assumes the pointing operator is an instance of the
        # PointingHealpix class.  We need to generalize distributed pixel data
        # formats and associate them with the pointing operator.

        write_del = list()
        write_del.append((self.hits_name, self.write_hits))
        write_del.append((self.rcond_name, self.write_rcond))
        write_del.append((self.noiseweighted_map_name, self.write_noiseweighted_map))
        write_del.append((self.binmap_name, self.write_binmap))
        write_del.append((self.map_name, self.write_map))
        write_del.append((self.invcov_name, self.write_invcov))
        write_del.append((self.cov_name, self.write_cov))
        wtimer = Timer()
        wtimer.start()
        for prod_key, prod_write in write_del:
            if prod_write:
                if self.write_hdf5:
                    # Non-standard HDF5 output
                    fname = os.path.join(self.output_dir, "{}.h5".format(prod_key))
                    write_healpix_hdf5(
                        data[prod_key],
                        fname,
                        nest=map_binning.pixel_pointing.nest,
                        single_precision=True,
                        force_serial=self.write_hdf5_serial,
                    )
                else:
                    # Standard FITS output
                    fname = os.path.join(self.output_dir, "{}.fits".format(prod_key))
                    write_healpix_fits(
                        data[prod_key],
                        fname,
                        nest=map_binning.pixel_pointing.nest,
                        report_memory=self.report_memory,
                    )
                log.info_rank(f"Wrote {fname} in", comm=comm, timer=wtimer)
            if not self.keep_final_products:
                if prod_key in data:
                    data[prod_key].clear()
                    del data[prod_key]

            memreport.prefix = f"After writing/deleting {prod_key}"
            memreport.apply(data)

        log.info_rank(
            f"{log_prefix}  finished output write in",
            comm=comm,
            timer=timer,
        )

        memreport.prefix = "End of mapmaking"
        memreport.apply(data)

        return

    def _finalize(self, data, **kwargs):
        return

    def _requires(self):
        # This operator requires everything that its sub-operators needs.
        req = self.binning.requires()
        if self.template_matrix is not None:
            req.update(self.template_matrix.requires())
        if self.map_binning is not None:
            req.update(self.map_binning.requires())
        req["detdata"].append(self.det_data)
        return req

    def _provides(self):
        prov = dict()
        if self.map_binning is not None:
            prov["global"] = [self.map_binning.binned]
        else:
            prov["global"] = [self.binning.binned]
        return prov


@trait_docs
class Calibrate(Operator):
    """Operator for calibrating timestreams using solved templates.

    This operator first solves for a maximum likelihood set of template amplitudes
    that model the timestream contributions from noise, systematics, etc:

    .. math::
        \left[ M^T N^{-1} Z M + M_p \right] a = M^T N^{-1} Z d

    Where `a` are the solved amplitudes and `d` is the input data.  `N` is the
    diagonal time domain noise covariance.  `M` is a matrix of templates that
    project from the amplitudes into the time domain, and the `Z` operator is given
    by:

    .. math::
        Z = I - P (P^T N^{-1} P)^{-1} P^T N^{-1}

    or in terms of the binning operation:

    .. math::
        Z = I - P B

    Where `P` is the pointing matrix.  This operator takes one operator for the
    template matrix `M` and one operator for the binning, `B`.  It then
    uses a conjugate gradient solver to solve for the amplitudes.

    After solving for the template amplitudes, they are projected into the time
    domain and the input data is element-wise divided by this.

    If the result trait is not set, then the input is overwritten.

    """

    # Class traits

    API = Int(0, help="Internal interface version for this operator")

    det_data = Unicode(
        defaults.det_data, help="Observation detdata key for the timestream data"
    )

    result = Unicode(
        None, allow_none=True, help="Observation detdata key for the output"
    )

    convergence = Float(1.0e-12, help="Relative convergence limit")

    iter_min = Int(3, help="Minimum number of iterations")

    iter_max = Int(100, help="Maximum number of iterations")

    solve_rcond_threshold = Float(
        1.0e-8,
        help="When solving, minimum value for inverse pixel condition number cut.",
    )

    mask = Unicode(
        None,
        allow_none=True,
        help="Data key for pixel mask to use in solving.  First bit of pixel values is tested",
    )

    binning = Instance(
        klass=Operator,
        allow_none=True,
        help="Binning operator used for solving template amplitudes",
    )

    template_matrix = Instance(
        klass=Operator,
        allow_none=True,
        help="This must be an instance of a template matrix operator",
    )

    keep_solver_products = Bool(
        False, help="If True, keep the map domain solver products in data"
    )

    mc_mode = Bool(False, help="If True, re-use solver flags, sparse covariances, etc")

    mc_index = Int(None, allow_none=True, help="The Monte-Carlo index")

    reset_pix_dist = Bool(
        False,
        help="Clear any existing pixel distribution.  Useful when applying "
        "repeatedly to different data objects.",
    )

    report_memory = Bool(False, help="Report memory throughout the execution")

    def __init__(self, **kwargs):
        super().__init__(**kwargs)

    @function_timer
    def _exec(self, data, detectors=None, **kwargs):
        log = Logger.get()
        timer = Timer()
        log_prefix = "Calibrate"

        memreport = MemoryCounter()
        if not self.report_memory:
            memreport.enabled = False

        memreport.prefix = "Start of calibration"
        memreport.apply(data)

        # The global communicator we are using (or None)
        comm = data.comm.comm_world
        rank = data.comm.world_rank

        timer.start()

        # Solve for template amplitudes
        amplitudes_solve = SolveAmplitudes(
            det_data=self.det_data,
            convergence=self.convergence,
            iter_min=self.iter_min,
            iter_max=self.iter_max,
            solve_rcond_threshold=self.solve_rcond_threshold,
            mask=self.mask,
            binning=self.binning,
            template_matrix=self.template_matrix,
            keep_solver_products=self.keep_solver_products,
            mc_mode=self.mc_mode,
            mc_index=self.mc_index,
            reset_pix_dist=self.reset_pix_dist,
            report_memory=self.report_memory,
        )
        amplitudes_solve.apply(data)

        log.info_rank(
            f"{log_prefix}  finished template amplitude solve in",
            comm=comm,
            timer=timer,
        )

        # Apply (divide) solved amplitudes.

        log.info_rank(
            f"{log_prefix} begin apply template amplitudes",
            comm=comm,
        )

        out_calib = self.det_data
        if self.result is not None:
            out_calib = self.result

        amplitudes_apply = ApplyAmplitudes(
            op="divide",
            det_data=self.det_data,
            amplitudes=amplitudes_solve.amplitudes,
            template_matrix=self.template_matrix,
            output=out_calib,
        )
        amplitudes_apply.apply(data)

        log.info_rank(
            f"{log_prefix}  finished apply template amplitudes in",
            comm=comm,
            timer=timer,
        )

        memreport.prefix = "After calibration"
        memreport.apply(data)

        return

    def _finalize(self, data, **kwargs):
        return

    def _requires(self):
        # This operator requires everything that its sub-operators needs.
        req = self.binning.requires()
        if self.template_matrix is not None:
            req.update(self.template_matrix.requires())
        req["detdata"].append(self.det_data)
        return req

    def _provides(self):
        prov = dict()
        if self.map_binning is not None:
            prov["global"] = [self.map_binning.binned]
        else:
            prov["global"] = [self.binning.binned]
        if self.result is not None:
            prov["detdata"] = [self.result]
        return prov<|MERGE_RESOLUTION|>--- conflicted
+++ resolved
@@ -285,339 +285,7 @@
         self.map_name = "{}_map".format(mc_root)
         self.noiseweighted_map_name = "{}_noiseweighted_map".format(mc_root)
 
-<<<<<<< HEAD
-        timer.start()
-
-        n_enabled_templates = 0
-        if self.template_matrix is not None:
-            for template in self.template_matrix.templates:
-                if template.enabled:
-                    n_enabled_templates += 1
-
-        if n_enabled_templates != 0:
-            # We are solving for template amplitudes
-
-            self.binning.covariance = self.solver_cov_name
-
-            # Flagging.  We create a new set of data flags for the solver that includes:
-            #   - one bit for a bitwise OR of all detector / shared flags
-            #   - one bit for any pixel mask, projected to TOD
-            #   - one bit for any poorly conditioned pixels, projected to TOD
-
-            if self.mc_mode:
-                # Verify that our flags exist
-                for ob in data.obs:
-                    # Get the detectors we are using for this observation
-                    dets = ob.select_local_detectors(detectors)
-                    if len(dets) == 0:
-                        # Nothing to do for this observation
-                        continue
-                    if self.flag_name not in ob.detdata:
-                        msg = "In MC mode, flags missing for observation {}".format(
-                            ob.name
-                        )
-                        log.error(msg)
-                        raise RuntimeError(msg)
-                    for d in dets:
-                        if d not in ob.detdata[self.flag_name].detectors:
-                            msg = "In MC mode, flags missing for observation {}, det {}".format(
-                                ob.name, d
-                            )
-                            log.error(msg)
-                            raise RuntimeError(msg)
-                log.info_rank(
-                    f"{log_prefix} MC mode, reusing flags for solver", comm=comm
-                )
-            else:
-                log.info_rank(
-                    f"{log_prefix} begin building flags for solver", comm=comm
-                )
-
-                # Use the same data view as the pointing operator in binning
-                solve_view = self.binning.pixel_pointing.view
-
-                for ob in data.obs:
-                    # Get the detectors we are using for this observation
-                    dets = ob.select_local_detectors(detectors)
-                    if len(dets) == 0:
-                        # Nothing to do for this observation
-                        continue
-                    # Create the new solver flags
-                    exists = ob.detdata.ensure(
-                        self.flag_name, dtype=np.uint8, detectors=detectors
-                    )
-                    # The data views
-                    views = ob.view[solve_view]
-                    # For each view...
-                    for vw in range(len(views)):
-                        view_samples = None
-                        if views[vw].start is None:
-                            # There is one view of the whole obs
-                            view_samples = ob.n_local_samples
-                        else:
-                            view_samples = views[vw].stop - views[vw].start
-                        starting_flags = np.zeros(view_samples, dtype=np.uint8)
-                        if save_shared_flags is not None:
-                            starting_flags[:] = np.where(
-                                views.shared[save_shared_flags][vw]
-                                & save_shared_flag_mask
-                                > 0,
-                                1,
-                                0,
-                            )
-                        for d in dets:
-                            views.detdata[self.flag_name][vw][d, :] = starting_flags
-                            if save_det_flags is not None:
-                                views.detdata[self.flag_name][vw][d, :] |= np.where(
-                                    views.detdata[save_det_flags][vw][d]
-                                    & save_det_flag_mask
-                                    > 0,
-                                    1,
-                                    0,
-                                ).astype(views.detdata[self.flag_name][vw].dtype)
-
-                # Now scan any input mask to this same flag field.  We use the second
-                # bit (== 2) for these mask flags.  For the input mask bit we check the
-                # first bit of the pixel values.  This is noted in the help string for
-                # the mask trait.  Note that we explicitly expand the pointing once
-                # here and do not save it.  Even if we are eventually saving the
-                # pointing, we want to do that later when building the covariance and
-                # the pixel distribution.
-
-                # Use the same pointing operator as the binning
-                scan_pointing = self.binning.pixel_pointing
-
-                scanner = ScanMask(
-                    det_flags=self.flag_name,
-                    pixels=scan_pointing.pixels,
-                    view=solve_view,
-                    mask_bits=1,
-                )
-
-                scanner.det_flags_value = 2
-                scanner.mask_key = self.mask
-
-                scan_pipe = Pipeline(
-                    detector_sets=["SINGLE"], operators=[scan_pointing, scanner]
-                )
-
-                if self.mask is not None:
-                    # We have a mask.  Scan it.
-                    scan_pipe.apply(data, detectors=detectors)
-
-                log.info_rank(
-                    f"{log_prefix}  finished flag building in",
-                    comm=comm,
-                    timer=timer,
-                )
-
-                memreport.prefix = "After building flags"
-                memreport.apply(data)
-
-            # Now construct the noise covariance, hits, and condition number mask for
-            # the solver.
-
-            if self.mc_mode:
-                # Verify that our covariance and other products exist.
-                if self.binning.pixel_dist not in data:
-                    msg = "MC mode, pixel distribution '{}' does not exist".format(
-                        self.binning.pixel_dist
-                    )
-                    log.error(msg)
-                    raise RuntimeError(msg)
-                if self.binning.covariance not in data:
-                    msg = "MC mode, covariance '{}' does not exist".format(
-                        self.binning.covariance
-                    )
-                    log.error(msg)
-                    raise RuntimeError(msg)
-
-                log.info_rank(
-                    f"{log_prefix} MC mode, reusing covariance for solver",
-                    comm=comm,
-                )
-            else:
-                log.info_rank(
-                    f"{log_prefix} begin build of solver covariance",
-                    comm=comm,
-                )
-
-                solver_cov = CovarianceAndHits(
-                    pixel_dist=self.binning.pixel_dist,
-                    covariance=self.solver_cov_name,
-                    hits=self.solver_hits_name,
-                    rcond=self.solver_rcond_name,
-                    det_flags=self.flag_name,
-                    det_flag_mask=255,
-                    pixel_pointing=self.binning.pixel_pointing,
-                    stokes_weights=self.binning.stokes_weights,
-                    noise_model=self.binning.noise_model,
-                    rcond_threshold=self.solve_rcond_threshold,
-                    sync_type=self.binning.sync_type,
-                    save_pointing=self.binning.full_pointing,
-                )
-
-                solver_cov.apply(data, detectors=detectors)
-
-                memreport.prefix = "After constructing covariance and hits"
-                memreport.apply(data)
-
-                data[self.solver_rcond_mask_name] = PixelData(
-                    data[self.binning.pixel_dist], dtype=np.uint8, n_value=1
-                )
-                data[self.solver_rcond_mask_name].raw[
-                    data[self.solver_rcond_name].raw.array()
-                    < self.solve_rcond_threshold
-                ] = 1
-
-                memreport.prefix = "After constructing rcond mask"
-                memreport.apply(data)
-
-                # Re-use our mask scanning pipeline, setting third bit (== 4)
-                scanner.det_flags_value = 4
-                scanner.mask_key = self.solver_rcond_mask_name
-                scan_pipe.apply(data, detectors=detectors)
-
-                log.info_rank(
-                    f"{log_prefix}  finished build of solver covariance in",
-                    comm=comm,
-                    timer=timer,
-                )
-
-                local_total = 0
-                local_cut = 0
-                for ob in data.obs:
-                    # Get the detectors we are using for this observation
-                    dets = ob.select_local_detectors(detectors)
-                    if len(dets) == 0:
-                        # Nothing to do for this observation
-                        continue
-                    for vw in ob.view[solve_view].detdata[self.flag_name]:
-                        for d in dets:
-                            local_total += len(vw[d])
-                            local_cut += np.count_nonzero(vw[d])
-                total = None
-                cut = None
-                msg = None
-                if comm is None:
-                    total = local_total
-                    cut = local_cut
-                    msg = "Solver flags cut {} / {} = {:0.2f}% of samples".format(
-                        cut, total, 100.0 * (cut / total)
-                    )
-                else:
-                    total = comm.reduce(local_total, op=MPI.SUM, root=0)
-                    cut = comm.reduce(local_cut, op=MPI.SUM, root=0)
-                    if comm.rank == 0:
-                        msg = "Solver flags cut {} / {} = {:0.2f}% of samples".format(
-                            cut, total, 100.0 * (cut / total)
-                        )
-                log.info_rank(
-                    f"{log_prefix} {msg}",
-                    comm=comm,
-                )
-
-            # Compute the RHS.  Overwrite inputs, either the original or the copy.
-
-            log.info_rank(
-                f"{log_prefix} begin RHS calculation",
-                comm=comm,
-            )
-
-            # Set our binning operator to use only our new solver flags
-            self.binning.shared_flag_mask = 0
-            self.binning.det_flags = self.flag_name
-            self.binning.det_flag_mask = 255
-
-            # Set the binning operator to output to temporary map.  This will be
-            # overwritten on each iteration of the solver.
-            self.binning.binned = self.solver_bin
-            self.binning.covariance = self.solver_cov_name
-
-            self.template_matrix.amplitudes = self.solver_rhs
-            rhs_calc = SolverRHS(
-                name="{}_rhs".format(self.name),
-                det_data=self.det_data,
-                overwrite=False,
-                binning=self.binning,
-                template_matrix=self.template_matrix,
-            )
-
-            rhs_calc.apply(data, detectors=detectors)
-
-            log.info_rank(
-                f"{log_prefix}  finished RHS calculation in",
-                comm=comm,
-                timer=timer,
-            )
-
-            memreport.prefix = "After constructing RHS"
-            memreport.apply(data)
-
-            # Set up the LHS operator.
-
-            log.info_rank(
-                f"{log_prefix} begin PCG solver",
-                comm=comm,
-            )
-
-            lhs_calc = SolverLHS(
-                name="{}_lhs".format(self.name),
-                binning=self.binning,
-                template_matrix=self.template_matrix,
-            )
-
-            # If we eventually want to support an input starting guess of the
-            # amplitudes, we would need to ensure that data[amplitude_key] is set
-            # at this point...
-
-            # Solve for amplitudes.
-            solve(
-                data,
-                detectors,
-                lhs_calc,
-                self.solver_rhs,
-                self.solver_result,
-                convergence=self.convergence,
-                n_iter_max=self.iter_max,
-            )
-
-            log.info_rank(
-                f"{log_prefix}  finished solver in",
-                comm=comm,
-                timer=timer,
-            )
-
-            memreport.prefix = "After solving for amplitudes"
-            memreport.apply(data)
-
-        # Delete our solver products to save memory
-        if not self.mc_mode and not self.keep_solver_products:
-            for prod in [
-                self.solver_hits_name,
-                self.solver_cov_name,
-                self.solver_rcond_name,
-                self.solver_rcond_mask_name,
-                self.solver_rhs,
-                self.solver_bin,
-            ]:
-                if prod in data:
-                    data[prod].clear()
-                    del data[prod]
-
-            memreport.prefix = "After deleting solver products"
-            memreport.apply(data)
-
-        # Restore flag names and masks to binning operator, in case it is being used
-        # for the final map making or for other external operations.
-
-        self.binning.det_flags = save_det_flags
-        self.binning.det_flag_mask = save_det_flag_mask
-        self.binning.shared_flags = save_shared_flags
-        self.binning.shared_flag_mask = save_shared_flag_mask
-=======
         # Check map binning
->>>>>>> 4daadb35
 
         map_binning = self.map_binning
         if self.map_binning is None or not self.map_binning.enabled:
