--- conflicted
+++ resolved
@@ -246,15 +246,9 @@
         return
 
 
-<<<<<<< HEAD
 class Fourier2DTemplate(TODTemplate):
     """This class represents atmospheric fluctuations in front of the
-    focalplane as 2D Fourier modes
-    """
-=======
-class OffsetTemplate(TODTemplate):
-    """This class represents noise fluctuations as a step function"""
->>>>>>> c3e611f6
+    focalplane as 2D Fourier modes."""
 
     name = "Fourier2D"
 
