--- conflicted
+++ resolved
@@ -6,14 +6,6 @@
 #include <module.hpp>
 
 #include <accelerator.hpp>
-<<<<<<< HEAD
-=======
-
-#include <intervals.hpp>
-
-
-// FIXME:  docstrings need to be updated if we keep these versions of the code.
->>>>>>> c92547b6
 
 #include <intervals.hpp>
 
@@ -23,26 +15,15 @@
 {
     m.def(
         "template_offset_add_to_signal", [](
-<<<<<<< HEAD
                                              int64_t step_length,
                                              int64_t amp_offset,
+                                             py::buffer n_amp_views,
                                              py::buffer amplitudes,
                                              int32_t data_index,
                                              py::buffer det_data,
                                              py::buffer intervals,
                                              bool use_accel)
         {
-=======
-            int64_t step_length,
-            int64_t amp_offset,
-            py::buffer n_amp_views,
-            py::buffer amplitudes,
-            int32_t data_index,
-            py::buffer det_data,
-            py::buffer intervals,
-            bool use_accel
-        ) {
->>>>>>> c92547b6
             // This is used to return the actual shape of each buffer
             std::vector <int64_t> temp_shape(3);
 
@@ -50,7 +31,6 @@
                 amplitudes, "amplitudes", 1, temp_shape, {-1}
             );
             int64_t n_amp = temp_shape[0];
-<<<<<<< HEAD
 
             double * raw_det_data = extract_buffer <double> (
                 det_data, "det_data", 2, temp_shape, {-1, -1}
@@ -63,9 +43,13 @@
             );
             int64_t n_view = temp_shape[0];
 
+            int64_t * raw_n_amp_views = extract_buffer <int64_t> (
+                n_amp_views, "n_amp_views", 1, temp_shape, {n_view}
+            );
+
             auto & omgr = OmpManager::get();
             int dev = omgr.get_device();
-            bool offload = (! omgr.device_is_host()) && use_accel;
+            bool offload = (!omgr.device_is_host()) && use_accel;
 
             if (offload) {
 #ifdef HAVE_OPENMP_TARGET
@@ -77,59 +61,17 @@
           n_samp,           \
           data_index,       \
           step_length,      \
-          amp_offset)       \
+          amp_offset,       \
+          raw_n_amp_views)  \
         use_device_ptr(     \
             raw_amplitudes, \
             raw_det_data,   \
             raw_intervals)
                 {
-#pragma omp target teams distribute
+                    int64_t offset = amp_offset;
+#pragma omp target teams distribute firstprivate(offset)
                     for (int64_t iview = 0; iview < n_view; iview++) {
 #pragma omp parallel for default(shared)
-=======
-
-            double * raw_det_data = extract_buffer <double> (
-                det_data, "det_data", 2, temp_shape, {-1, -1}
-            );
-            int64_t n_all_det = temp_shape[0];
-            int64_t n_samp = temp_shape[1];
-
-            Interval * raw_intervals = extract_buffer <Interval> (
-                intervals, "intervals", 1, temp_shape, {-1}
-            );
-            int64_t n_view = temp_shape[0];
-
-            int64_t * raw_n_amp_views = extract_buffer <int64_t> (
-                n_amp_views, "n_amp_views", 1, temp_shape, {n_view}
-            );
-
-            auto & omgr = OmpManager::get();
-            int dev = omgr.get_device();
-            bool offload = (!omgr.device_is_host()) && use_accel;
-
-            if (offload) {
-                #ifdef HAVE_OPENMP_TARGET
-
-                # pragma omp target data \
-                device(dev)              \
-                map(to:                  \
-                n_view,                  \
-                n_samp,                  \
-                data_index,              \
-                step_length,             \
-                amp_offset,              \
-                raw_n_amp_views          \
-                )                        \
-                use_device_ptr(          \
-                raw_amplitudes,          \
-                raw_det_data,            \
-                raw_intervals            \
-                )
-                {
-                    int64_t offset = amp_offset;
-                    # pragma omp target teams distribute firstprivate(offset)
-                    for (int64_t iview = 0; iview < n_view; iview++) {
-                        # pragma omp parallel for default(shared)
                         for (
                             int64_t isamp = raw_intervals[iview].first;
                             isamp <= raw_intervals[iview].last;
@@ -143,11 +85,11 @@
                     }
                 }
 
-                #endif // ifdef HAVE_OPENMP_TARGET
+#endif // ifdef HAVE_OPENMP_TARGET
             } else {
                 int64_t offset = amp_offset;
                 for (int64_t iview = 0; iview < n_view; iview++) {
-                    #pragma omp parallel for default(shared)
+#pragma omp parallel for default(shared)
                     for (
                         int64_t isamp = raw_intervals[iview].first;
                         isamp <= raw_intervals[iview].last;
@@ -160,23 +102,22 @@
                     offset += raw_n_amp_views[iview];
                 }
             }
-            return;
-        });
+            return; });
 
     m.def(
         "template_offset_project_signal", [](
-            int32_t data_index,
-            py::buffer det_data,
-            int32_t flag_index,
-            py::buffer flag_data,
-            uint8_t flag_mask,
-            int64_t step_length,
-            int64_t amp_offset,
-            py::buffer n_amp_views,
-            py::buffer amplitudes,
-            py::buffer intervals,
-            bool use_accel
-        ) {
+                                              int32_t data_index,
+                                              py::buffer det_data,
+                                              int32_t flag_index,
+                                              py::buffer flag_data,
+                                              uint8_t flag_mask,
+                                              int64_t step_length,
+                                              int64_t amp_offset,
+                                              py::buffer n_amp_views,
+                                              py::buffer amplitudes,
+                                              py::buffer intervals,
+                                              bool use_accel)
+        {
             // This is used to return the actual shape of each buffer
             std::vector <int64_t> temp_shape(3);
 
@@ -215,50 +156,35 @@
             }
 
             if (offload) {
-                #ifdef HAVE_OPENMP_TARGET
-
-                # pragma omp target data \
-                device(dev)              \
-                map(to:                  \
-                n_view,                  \
-                n_samp,                  \
-                data_index,              \
-                flag_index,              \
-                step_length,             \
-                amp_offset,              \
-                raw_n_amp_views,         \
-                use_flags                \
-                )                        \
-                use_device_ptr(          \
-                raw_amplitudes,          \
-                raw_det_data,            \
-                raw_det_flags,           \
-                raw_intervals            \
-                )
+#ifdef HAVE_OPENMP_TARGET
+
+#pragma omp target data     \
+device(dev)                 \
+    map(to                  \
+        : n_view,           \
+          n_samp,           \
+          data_index,       \
+          flag_index,       \
+          step_length,      \
+          amp_offset,       \
+          raw_n_amp_views,  \
+          use_flags)        \
+        use_device_ptr(     \
+            raw_amplitudes, \
+            raw_det_data,   \
+            raw_det_flags,  \
+            raw_intervals)
                 {
                     int64_t offset = amp_offset;
-                    # pragma omp target teams distribute firstprivate(offset)
+#pragma omp target teams distribute firstprivate(offset)
                     for (int64_t iview = 0; iview < n_view; iview++) {
-                        # pragma omp parallel for default(shared)
->>>>>>> c92547b6
+#pragma omp parallel for default(shared)
                         for (
                             int64_t isamp = raw_intervals[iview].first;
                             isamp <= raw_intervals[iview].last;
                             isamp++
                         ) {
                             int64_t d = data_index * n_samp + isamp;
-<<<<<<< HEAD
-                            int64_t amp = amp_offset + (int64_t)(isamp / step_length);
-                            raw_det_data[d] += raw_amplitudes[amp];
-                        }
-                    }
-                }
-
-#endif
-            } else {
-                for (int64_t iview = 0; iview < n_view; iview++) {
-#pragma omp parallel for default(shared)
-=======
                             int64_t amp = offset + (int64_t)(isamp / step_length);
                             if (use_flags) {
                                 int64_t f = flag_index * n_samp + isamp;
@@ -274,142 +200,17 @@
                     }
                 }
 
-                #endif // ifdef HAVE_OPENMP_TARGET
+#endif // ifdef HAVE_OPENMP_TARGET
             } else {
                 int64_t offset = amp_offset;
                 for (int64_t iview = 0; iview < n_view; iview++) {
-                    #pragma omp parallel for default(shared)
->>>>>>> c92547b6
+#pragma omp parallel for default(shared)
                     for (
                         int64_t isamp = raw_intervals[iview].first;
                         isamp <= raw_intervals[iview].last;
                         isamp++
                     ) {
                         int64_t d = data_index * n_samp + isamp;
-<<<<<<< HEAD
-                        int64_t amp = amp_offset + (int64_t)(isamp / step_length);
-                        raw_det_data[d] += raw_amplitudes[amp];
-                    }
-                }
-            }
-            return; });
-
-    m.def(
-        "template_offset_project_signal", [](
-                                              int32_t data_index,
-                                              py::buffer det_data,
-                                              int32_t flag_index,
-                                              py::buffer flag_data,
-                                              uint8_t flag_mask,
-                                              int64_t step_length,
-                                              int64_t amp_offset,
-                                              py::buffer amplitudes,
-                                              py::buffer intervals,
-                                              bool use_accel)
-        {
-            // This is used to return the actual shape of each buffer
-            std::vector<int64_t> temp_shape(3);
-
-            double *raw_amplitudes = extract_buffer<double>(
-                amplitudes, "amplitudes", 1, temp_shape, {-1});
-            int64_t n_amp = temp_shape[0];
-
-            double *raw_det_data = extract_buffer<double>(
-                det_data, "det_data", 2, temp_shape, {-1, -1});
-            int64_t n_all_det = temp_shape[0];
-            int64_t n_samp = temp_shape[1];
-
-            uint8_t *raw_det_flags = NULL;
-            if (flag_index >= 0)
-            {
-                raw_det_flags = extract_buffer<uint8_t>(
-                    flag_data, "flag_data", 2, temp_shape, {-1, -1});
-            }
-
-            Interval *raw_intervals = extract_buffer<Interval>(
-                intervals, "intervals", 1, temp_shape, {-1});
-            int64_t n_view = temp_shape[0];
-
-            auto &omgr = OmpManager::get();
-            int dev = omgr.get_device();
-            bool offload = (!omgr.device_is_host()) && use_accel;
-
-            if (offload)
-            {
-#ifdef HAVE_OPENMP_TARGET
-
-#pragma omp target data     \
-device(dev)                 \
-    map(to                  \
-        : n_view,           \
-          n_samp,           \
-          data_index,       \
-          flag_index,       \
-          step_length,      \
-          amp_offset)       \
-        use_device_ptr(     \
-            raw_amplitudes, \
-            raw_det_data,   \
-            raw_det_flags,  \
-            raw_intervals)
-                {
-#pragma omp target teams distribute
-                    for (int64_t iview = 0; iview < n_view; iview++)
-                    {
-#pragma omp parallel for default(shared)
-                        for (
-                            int64_t isamp = raw_intervals[iview].first;
-                            isamp <= raw_intervals[iview].last;
-                            isamp++)
-                        {
-                            int64_t d = data_index * n_samp + isamp;
-                            int64_t amp = amp_offset + (int64_t)(isamp / step_length);
-                            if (raw_det_flags != NULL)
-                            {
-                                int64_t f = flag_index * n_samp + isamp;
-                                uint8_t check = raw_det_flags[f] & flag_mask;
-                                if (check == 0)
-                                {
-                                    raw_amplitudes[amp] += raw_det_data[d];
-                                }
-                            }
-                            else
-                            {
-                                raw_amplitudes[amp] += raw_det_data[d];
-                            }
-                        }
-                    }
-                }
-
-#endif
-            }
-            else
-            {
-                for (int64_t iview = 0; iview < n_view; iview++)
-                {
-#pragma omp parallel for default(shared)
-                    for (
-                        int64_t isamp = raw_intervals[iview].first;
-                        isamp <= raw_intervals[iview].last;
-                        isamp++)
-                    {
-                        int64_t d = data_index * n_samp + isamp;
-                        int64_t amp = amp_offset + (int64_t)(isamp / step_length);
-                        if (raw_det_flags != NULL)
-                        {
-                            int64_t f = flag_index * n_samp + isamp;
-                            uint8_t check = raw_det_flags[f] & flag_mask;
-                            if (check == 0)
-                            {
-                                raw_amplitudes[amp] += raw_det_data[d];
-                            }
-                        }
-                        else
-                        {
-                            raw_amplitudes[amp] += raw_det_data[d];
-                        }
-                    }
-=======
                         int64_t amp = offset + (int64_t)(isamp / step_length);
                         if (use_flags) {
                             int64_t f = flag_index * n_samp + isamp;
@@ -424,70 +225,8 @@
                     offset += raw_n_amp_views[iview];
                 }
             }
-            return;
-        });
-
-    m.def(
-        "template_offset_apply_diag_precond", [](
-            py::buffer offset_var,
-            py::buffer amplitudes_in,
-            py::buffer amplitudes_out,
-            bool use_accel
-        ) {
-            // This is used to return the actual shape of each buffer
-            std::vector <int64_t> temp_shape(3);
-
-            double * raw_amp_in = extract_buffer <double> (
-                amplitudes_in, "amplitudes_in", 1, temp_shape, {-1}
-            );
-            int64_t n_amp = temp_shape[0];
-
-            double * raw_amp_out = extract_buffer <double> (
-                amplitudes_out, "amplitudes_out", 1, temp_shape, {n_amp}
-            );
-
-            double * raw_offset_var = extract_buffer <double> (
-                offset_var, "offset_var", 1, temp_shape, {n_amp}
-            );
-
-            auto & omgr = OmpManager::get();
-            int dev = omgr.get_device();
-            bool offload = (!omgr.device_is_host()) && use_accel;
-
-            if (offload) {
-                #ifdef HAVE_OPENMP_TARGET
-
-                # pragma omp target data \
-                device(dev)              \
-                map(to:                  \
-                n_amp                    \
-                )                        \
-                use_device_ptr(          \
-                raw_amp_in,              \
-                raw_amp_out,             \
-                raw_offset_var           \
-                )
-                {
-                    # pragma omp parallel for default(shared)
-                    for (int64_t iamp = 0; iamp < n_amp; iamp++) {
-                        raw_amp_out[iamp] = raw_amp_in[iamp];
-                        raw_amp_out[iamp] *= raw_offset_var[iamp];
-                    }
-                }
-
-                #endif // ifdef HAVE_OPENMP_TARGET
-            } else {
-                #pragma omp parallel for default(shared)
-                for (int64_t iamp = 0; iamp < n_amp; iamp++) {
-                    raw_amp_out[iamp] = raw_amp_in[iamp];
-                    raw_amp_out[iamp] *= raw_offset_var[iamp];
->>>>>>> c92547b6
-                }
-            }
-            return;
-        });
-
-<<<<<<< HEAD
+            return; });
+
     m.def(
         "template_offset_apply_diag_precond", [](
                                                   py::buffer offset_var,
@@ -513,7 +252,7 @@
 
             auto & omgr = OmpManager::get();
             int dev = omgr.get_device();
-            bool offload = (! omgr.device_is_host()) && use_accel;
+            bool offload = (!omgr.device_is_host()) && use_accel;
 
             if (offload) {
 #ifdef HAVE_OPENMP_TARGET
@@ -534,7 +273,7 @@
                     }
                 }
 
-#endif
+#endif // ifdef HAVE_OPENMP_TARGET
             } else {
 #pragma omp parallel for default(shared)
                 for (int64_t iamp = 0; iamp < n_amp; iamp++) {
@@ -545,12 +284,8 @@
             return; });
 
     // m.def(
-    //     "template_offset_add_to_signal", [](int64_t step_length, py::buffer amplitudes,
-=======
-    // m.def(
     //     "template_offset_add_to_signal", [](int64_t step_length, py::buffer
     // amplitudes,
->>>>>>> c92547b6
     //                                         py::buffer data) {
     //         pybuffer_check_1D <double> (amplitudes);
     //         pybuffer_check_1D <double> (data);
@@ -558,12 +293,8 @@
     //         py::buffer_info info_data = data.request();
     //         int64_t n_amp = info_amplitudes.size;
     //         int64_t n_data = info_data.size;
-<<<<<<< HEAD
-    //         double * raw_amplitudes = reinterpret_cast <double *> (info_amplitudes.ptr);
-=======
     //         double * raw_amplitudes = reinterpret_cast <double *>
     // (info_amplitudes.ptr);
->>>>>>> c92547b6
     //         double * raw_data = reinterpret_cast <double *> (info_data.ptr);
     //         toast::template_offset_add_to_signal(step_length, n_amp, raw_amplitudes,
     //                                              n_data, raw_data);
@@ -595,12 +326,8 @@
     //         py::buffer_info info_data = data.request();
     //         int64_t n_amp = info_amplitudes.size;
     //         int64_t n_data = info_data.size;
-<<<<<<< HEAD
-    //         double * raw_amplitudes = reinterpret_cast <double *> (info_amplitudes.ptr);
-=======
     //         double * raw_amplitudes = reinterpret_cast <double *>
     // (info_amplitudes.ptr);
->>>>>>> c92547b6
     //         double * raw_data = reinterpret_cast <double *> (info_data.ptr);
     //         toast::template_offset_project_signal(step_length, n_data, raw_data,
     //                                               n_amp, raw_amplitudes);
