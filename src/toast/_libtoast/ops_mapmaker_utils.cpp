--- conflicted
+++ resolved
@@ -9,23 +9,23 @@
 #include <intervals.hpp>
 
 #ifdef HAVE_OPENMP_TARGET
-# pragma omp declare target
+#pragma omp declare target
 #endif // ifdef HAVE_OPENMP_TARGET
 
 void build_noise_weighted_inner(
-    int32_t const * pixel_index,
-    int32_t const * weight_index,
-    int32_t const * flag_index,
-    int32_t const * data_index,
-    int64_t const * global2local,
-    double const * data,
-    uint8_t const * det_flags,
-    uint8_t const * shared_flags,
-    int64_t const * pixels,
-    double const * weights,
-    double const * det_scale,
-    double * zmap_val,
-    int64_t * zoff,
+    int32_t const *pixel_index,
+    int32_t const *weight_index,
+    int32_t const *flag_index,
+    int32_t const *data_index,
+    int64_t const *global2local,
+    double const *data,
+    uint8_t const *det_flags,
+    uint8_t const *shared_flags,
+    int64_t const *pixels,
+    double const *weights,
+    double const *det_scale,
+    double *zmap_val,
+    int64_t *zoff,
     int64_t isamp,
     int64_t n_samp,
     int64_t idet,
@@ -34,7 +34,8 @@
     uint8_t shared_mask,
     int64_t n_pix_submap,
     bool use_shared_flags,
-    bool use_det_flags) {
+    bool use_det_flags)
+{
     int32_t w_indx = weight_index[idet];
     int32_t p_indx = pixel_index[idet];
     int32_t f_indx = flag_index[idet];
@@ -51,18 +52,21 @@
     int64_t global_submap;
 
     uint8_t det_check = 0;
-    if (use_det_flags) {
+    if (use_det_flags)
+    {
         det_check = det_flags[off_f] & det_mask;
     }
     uint8_t shared_check = 0;
-    if (use_shared_flags) {
+    if (use_shared_flags)
+    {
         shared_check = shared_flags[isamp] & shared_mask;
     }
 
     if (
         (pixels[off_p] >= 0) &&
         (det_check == 0) &&
-        (shared_check == 0)) {
+        (shared_check == 0))
+    {
         // Good data, accumulate
         global_submap = (int64_t)(pixels[off_p] / n_pix_submap);
 
@@ -75,12 +79,16 @@
 
         scaled_data = data[off_d] * det_scale[idet];
 
-        for (int64_t iweight = 0; iweight < nnz; iweight++) {
+        for (int64_t iweight = 0; iweight < nnz; iweight++)
+        {
             zmap_val[iweight] = scaled_data * weights[off_wt + iweight];
         }
-    } else   {
+    }
+    else
+    {
         (*zoff) = -1;
-        for (int64_t iweight = 0; iweight < nnz; iweight++) {
+        for (int64_t iweight = 0; iweight < nnz; iweight++)
+        {
             zmap_val[iweight] = 0.0;
         }
     }
@@ -88,38 +96,34 @@
 }
 
 #ifdef HAVE_OPENMP_TARGET
-# pragma omp end declare target
+#pragma omp end declare target
 #endif // ifdef HAVE_OPENMP_TARGET
 
-void init_ops_mapmaker_utils(py::module & m) {
+void init_ops_mapmaker_utils(py::module &m)
+{
     m.def(
         "build_noise_weighted", [](
-            py::buffer global2local,
-            py::buffer zmap,
-            py::buffer pixel_index,
-            py::buffer pixels,
-            py::buffer weight_index,
-            py::buffer weights,
-            py::buffer data_index,
-            py::buffer det_data,
-            py::buffer flag_index,
-            py::buffer det_flags,
-            py::buffer det_scale,
-            uint8_t det_flag_mask,
-            py::buffer intervals,
-            py::buffer shared_flags,
-            uint8_t shared_flag_mask,
-<<<<<<< HEAD
-            bool use_accel)
+                                    py::buffer global2local,
+                                    py::buffer zmap,
+                                    py::buffer pixel_index,
+                                    py::buffer pixels,
+                                    py::buffer weight_index,
+                                    py::buffer weights,
+                                    py::buffer data_index,
+                                    py::buffer det_data,
+                                    py::buffer flag_index,
+                                    py::buffer det_flags,
+                                    py::buffer det_scale,
+                                    uint8_t det_flag_mask,
+                                    py::buffer intervals,
+                                    py::buffer shared_flags,
+                                    uint8_t shared_flag_mask,
+                                    bool use_accel)
         {
-=======
-            bool use_accel
-        ) {
             auto & omgr = OmpManager::get();
             int dev = omgr.get_device();
             bool offload = (!omgr.device_is_host()) && use_accel;
 
->>>>>>> fc6990b8
             // This is used to return the actual shape of each buffer
             std::vector <int64_t> temp_shape(3);
 
@@ -193,43 +197,8 @@
             }
 
             if (offload) {
-                #ifdef HAVE_OPENMP_TARGET
-
-<<<<<<< HEAD
-                # pragma omp target data              \
-                device(dev)                           \
-                map(to                                \
-                :                                     \
-                raw_weight_index [0:n_det],           \
-                raw_pixel_index [0:n_det],            \
-                raw_flag_index [0:n_det],             \
-                raw_data_index [0:n_det],             \
-                raw_det_scale [0:n_det],              \
-                raw_global2local [0:n_global_submap], \
-                n_view,                               \
-                n_det,                                \
-                n_samp,                               \
-                nnz,                                  \
-                n_pix_submap,                         \
-                det_flag_mask,                        \
-                shared_flag_mask,                     \
-                use_shared_flags,                     \
-                use_det_flags)                        \
-                use_device_ptr(                       \
-                raw_pixels,                           \
-                raw_weights,                          \
-                raw_det_data,                         \
-                raw_det_flags,                        \
-                raw_intervals,                        \
-                raw_shared_flags,                     \
-                raw_zmap,                             \
-                raw_weight_index,                     \
-                raw_pixel_index,                      \
-                raw_flag_index,                       \
-                raw_data_index,                       \
-                raw_det_scale,                        \
-                raw_global2local)
-=======
+#ifdef HAVE_OPENMP_TARGET
+
                 int64_t * dev_pixels = omgr.device_ptr(raw_pixels);
                 double * dev_weights = omgr.device_ptr(raw_weights);
                 double * dev_det_data = omgr.device_ptr(raw_det_data);
@@ -238,48 +207,45 @@
                 uint8_t * dev_shared_flags = omgr.device_ptr(raw_shared_flags);
                 uint8_t * dev_det_flags = omgr.device_ptr(raw_det_flags);
 
-                # pragma omp target data             \
-                device(dev)                          \
-                map(to:                              \
-                raw_weight_index[0:n_det],           \
-                raw_pixel_index[0:n_det],            \
-                raw_flag_index[0:n_det],             \
-                raw_data_index[0:n_det],             \
-                raw_det_scale[0:n_det],              \
-                raw_global2local[0:n_global_submap], \
-                n_view,                              \
-                n_det,                               \
-                n_samp,                              \
-                nnz,                                 \
-                n_pix_submap,                        \
-                det_flag_mask,                       \
-                shared_flag_mask,                    \
-                use_shared_flags,                    \
-                use_det_flags                        \
-                )                                    \
-                use_device_ptr(                      \
-                raw_weight_index,                    \
-                raw_pixel_index,                     \
-                raw_flag_index,                      \
-                raw_data_index,                      \
-                raw_det_scale,                       \
-                raw_global2local                     \
-                )
->>>>>>> fc6990b8
+#pragma omp target data                       \
+device(dev)                                   \
+    map(to                                    \
+        :                                     \
+        raw_weight_index [0:n_det],           \
+        raw_pixel_index [0:n_det],            \
+        raw_flag_index [0:n_det],             \
+        raw_data_index [0:n_det],             \
+        raw_det_scale [0:n_det],              \
+        raw_global2local [0:n_global_submap], \
+        n_view,                               \
+        n_det,                                \
+        n_samp,                               \
+        nnz,                                  \
+        n_pix_submap,                         \
+        det_flag_mask,                        \
+        shared_flag_mask,                     \
+        use_shared_flags,                     \
+        use_det_flags)                        \
+        use_device_ptr(                       \
+            raw_weight_index,                 \
+            raw_pixel_index,                  \
+            raw_flag_index,                   \
+            raw_data_index,                   \
+            raw_det_scale,                    \
+            raw_global2local)
                 {
-                    # pragma omp target teams distribute collapse(2) \
-                    is_device_ptr(                                   \
-                    dev_pixels,                                      \
-                    dev_weights,                                     \
-                    dev_det_data,                                    \
-                    dev_det_flags,                                   \
-                    dev_intervals,                                   \
-                    dev_shared_flags,                                \
-                    dev_zmap                                         \
-                    )
+#pragma omp target teams distribute collapse(2) \
+    is_device_ptr(                              \
+        dev_pixels,                             \
+        dev_weights,                            \
+        dev_det_data,                           \
+        dev_det_flags,                          \
+        dev_intervals,                          \
+        dev_shared_flags,                       \
+        dev_zmap)
                     for (int64_t idet = 0; idet < n_det; idet++) {
                         for (int64_t iview = 0; iview < n_view; iview++) {
-                            # pragma omp parallel for default(shared)
+#pragma omp parallel for default(shared)
                             for (
                                 int64_t isamp = dev_intervals[iview].first;
                                 isamp <= dev_intervals[iview].last;
@@ -312,7 +278,7 @@
                                     use_det_flags
                                 );
                                 for (int64_t iw = 0; iw < nnz; iw++) {
-                                    # pragma omp atomic
+#pragma omp atomic
                                     dev_zmap[zoff + iw] += zmap_val[iw];
                                 }
                             }
@@ -320,11 +286,11 @@
                     }
                 }
 
-                #endif // ifdef HAVE_OPENMP_TARGET
+#endif // ifdef HAVE_OPENMP_TARGET
             } else {
                 for (int64_t idet = 0; idet < n_det; idet++) {
                     for (int64_t iview = 0; iview < n_view; iview++) {
-                        #pragma omp parallel for default(shared)
+#pragma omp parallel for default(shared)
                         for (
                             int64_t isamp = raw_intervals[iview].first;
                             isamp <= raw_intervals[iview].last;
@@ -360,7 +326,7 @@
                             // #pragma omp critical
                             {
                                 for (int64_t iw = 0; iw < nnz; iw++) {
-                                    #pragma omp atomic
+#pragma omp atomic
                                     raw_zmap[zoff + iw] += zmap_val[iw];
                                 }
                             }
@@ -368,6 +334,5 @@
                     }
                 }
             }
-            return;
-        });
+            return; });
 }