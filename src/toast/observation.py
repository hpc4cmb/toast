--- conflicted
+++ resolved
@@ -12,22 +12,9 @@
 from pshmem.utils import mpi_data_type
 
 from .dist import distribute_samples
-<<<<<<< HEAD
-
-from .intervals import IntervalList, interval_dtype
-
-from .utils import (
-    Logger,
-    name_UID,
-)
-
-from .timing import function_timer
-
-=======
 from .instrument import Session, Telescope
 from .intervals import IntervalList, interval_dtype
 from .mpi import MPI, comm_equal
->>>>>>> c92547b6
 from .observation_data import (
     DetDataManager,
     DetectorData,
