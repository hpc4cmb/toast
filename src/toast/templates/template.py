--- conflicted
+++ resolved
@@ -5,15 +5,6 @@
 import numpy as np
 import traitlets
 
-<<<<<<< HEAD
-from toast.timing import function_timer_stackskip
-
-from ..utils import Logger
-
-from ..traits import TraitConfig, Instance, Unicode, Int, Bool
-
-=======
->>>>>>> c92547b6
 from ..data import Data
 from ..observation import default_values as defaults
 from ..timing import function_timer_stackskip
