# Copyright (c) 2015-2020 by the parties listed in the AUTHORS file.
# All rights reserved.  Use of this source code is governed by
# a BSD-style license that can be found in the LICENSE file.

import os

from datetime import datetime

import numpy as np

import healpy as hp

from astropy import units as u

from ..mpi import Comm

from ..data import Data

from .. import qarray as qa

from ..instrument import Focalplane, Telescope, GroundSite, SpaceSite

from ..instrument_sim import fake_hexagon_focalplane

from ..schedule_sim_satellite import create_satellite_schedule

from ..observation import DetectorData, Observation

from ..pixels import PixelData

from .. import ops as ops

from astropy.table import QTable, Column

ZAXIS = np.array([0.0, 0.0, 1.0])


# These are helper routines for common operations used in the unit tests.


def create_outdir(mpicomm, subdir=None):
    """Create the top level output directory and per-test subdir.

    Args:
        mpicomm (MPI.Comm): the MPI communicator (or None).
        subdir (str): the sub directory for this test.

    Returns:
        str: full path to the test subdir if specified, else the top dir.

    """
    pwd = os.path.abspath(".")
    testdir = os.path.join(pwd, "toast_test_output")
    retdir = testdir
    if subdir is not None:
        retdir = os.path.join(testdir, subdir)
    if (mpicomm is None) or (mpicomm.rank == 0):
        if not os.path.isdir(testdir):
            os.mkdir(testdir)
        if not os.path.isdir(retdir):
            os.mkdir(retdir)
    if mpicomm is not None:
        mpicomm.barrier()
    return retdir


def create_comm(mpicomm):
    """Create a toast communicator.

    Use the specified MPI communicator to attempt to create 2 process groups.
    If less than 2 processes are used, create a single process group.

    Args:
        mpicomm (MPI.Comm): the MPI communicator (or None).

    Returns:
        toast.Comm: the 2-level toast communicator.

    """
    toastcomm = None
    if mpicomm is None:
        toastcomm = Comm(world=mpicomm)
    else:
        worldsize = mpicomm.size
        groupsize = 1
        if worldsize >= 2:
            groupsize = worldsize // 2
        toastcomm = Comm(world=mpicomm, groupsize=groupsize)
    return toastcomm


def create_space_telescope(group_size, sample_rate=10.0 * u.Hz, pixel_per_process=1):
    """Create a fake satellite telescope with at least one detector per process."""
    npix = 1
    ring = 1
    while 2 * npix < group_size * pixel_per_process:
        npix += 6 * ring
        ring += 1
    fp = fake_hexagon_focalplane(
        n_pix=npix,
        sample_rate=sample_rate,
        psd_fmin=1.0e-5 * u.Hz,
        psd_net=0.05 * u.K * np.sqrt(1 * u.second),
        psd_fknee=(sample_rate / 2000.0),
    )

    site = SpaceSite("L2")
    return Telescope("test", focalplane=fp, site=site)


# def create_ground_telescope(group_size, sample_rate=10.0 * u.Hz):
#     """Create a fake ground telescope with at least one detector per process."""
#     npix = 1
#     ring = 1
#     while 2 * npix < group_size:
#         npix += 6 * ring
#         ring += 1
#     fp = fake_hexagon_focalplane(
#         n_pix=npix,
#         sample_rate=sample_rate,
#         f_min=1.0e-5 * u.Hz,
#         # net=1.0,
#         net=0.5,
#         f_knee=(sample_rate / 2000.0),
#     )
#     return Telescope("test", focalplane=fp)


def create_satellite_empty(mpicomm, obs_per_group=1, samples=10):
    """Create a toast communicator and (empty) distributed data object.

    Use the specified MPI communicator to attempt to create 2 process groups,
    each with some empty observations.  Use a space telescope for each observation.

    Args:
        mpicomm (MPI.Comm): the MPI communicator (or None).
        obs_per_group (int): the number of observations assigned to each group.
        samples (int): number of samples per observation.

    Returns:
        toast.Data: the distributed data with named observations.

    """
    toastcomm = create_comm(mpicomm)
    data = Data(toastcomm)
    for obs in range(obs_per_group):
        oname = "test-{}-{}".format(toastcomm.group, obs)
        oid = obs_per_group * toastcomm.group + obs
        tele = create_space_telescope(toastcomm.group_size)
        # FIXME: for full testing we should set detranks as approximately the sqrt
        # of the grid size so that we test the row / col communicators.
        ob = Observation(
            tele, n_samples=samples, name=oname, uid=oid, comm=toastcomm.comm_group
        )
        data.obs.append(ob)
    return data


def create_satellite_data(
    mpicomm, obs_per_group=1, sample_rate=10.0 * u.Hz, obs_time=10.0 * u.minute
):
    """Create a data object with a simple satellite sim.

    Use the specified MPI communicator to attempt to create 2 process groups.  Create
    a fake telescope and run the satellite sim to make some observations for each
    group.  This is useful for testing many operators that need some pre-existing
    observations with boresight pointing.

    Args:
        mpicomm (MPI.Comm): the MPI communicator (or None).
        obs_per_group (int): the number of observations assigned to each group.
        samples (int): number of samples per observation.

    Returns:
        toast.Data: the distributed data with named observations.

    """
    toastcomm = create_comm(mpicomm)
    data = Data(toastcomm)

    tele = create_space_telescope(toastcomm.group_size, sample_rate=sample_rate)

    # Create a schedule

    sch = create_satellite_schedule(
        prefix="test_",
        mission_start=datetime(2023, 2, 23),
        observation_time=obs_time,
        gap_time=0 * u.minute,
        num_observations=(toastcomm.ngroups * obs_per_group),
        prec_period=10 * u.minute,
        spin_period=1 * u.minute,
    )

    # Scan fast enough to cover some sky in a short amount of time.  Reduce the
    # angles to achieve a more compact hit map.
    sim_sat = ops.SimSatellite(
        name="sim_sat",
        telescope=tele,
        schedule=sch,
        hwp_rpm=10.0,
        spin_angle=5.0 * u.degree,
        prec_angle=10.0 * u.degree,
    )
    sim_sat.apply(data)

    return data


def create_satellite_data_big(
    mpicomm, obs_per_group=1, sample_rate=10.0 * u.Hz, obs_time=10.0 * u.minute
):
    """Create a data object with a simple satellite sim.

    Use the specified MPI communicator to attempt to create 2 process groups.  Create
    a fake telescope and run the satellite sim to make some observations for each
    group.  This is useful for testing many operators that need some pre-existing
    observations with boresight pointing.

    Args:
        mpicomm (MPI.Comm): the MPI communicator (or None).
        obs_per_group (int): the number of observations assigned to each group.
        samples (int): number of samples per observation.

    Returns:
        toast.Data: the distributed data with named observations.

    """
    toastcomm = create_comm(mpicomm)
    data = Data(toastcomm)

    tele = create_space_telescope(
        group_size=toastcomm.group_size, pixel_per_process=7, sample_rate=sample_rate
    )
    det_props = tele.focalplane.detector_data
    fov = tele.focalplane.field_of_view
    sample_rate = tele.focalplane.sample_rate
    # (Add columns to det_props, which is an astropy QTable)
    # divide the detector into two groups
    det_props.add_column(
        Column(
            name="wafer", data=[f"W0{detindx%2}" for detindx, x in enumerate(det_props)]
        )
    )
    new_telescope = Telescope(
        "Big Satellite",
        focalplane=Focalplane(
            detector_data=det_props, field_of_view=fov, sample_rate=sample_rate
        ),
        site=tele.site,
    )
    # Create a schedule

    sch = create_satellite_schedule(
        prefix="test_",
        mission_start=datetime(2023, 2, 23),
        observation_time=obs_time,
        gap_time=0 * u.minute,
        num_observations=(toastcomm.ngroups * obs_per_group),
        prec_period=10 * u.minute,
        spin_period=1 * u.minute,
    )

    # Scan fast enough to cover some sky in a short amount of time.  Reduce the
    # angles to achieve a more compact hit map.
    sim_sat = ops.SimSatellite(
        name="sim_sat",
        telescope=tele,
        schedule=sch,
        hwp_rpm=10.0,
        spin_angle=5.0 * u.degree,
        prec_angle=10.0 * u.degree,
    )
    sim_sat.apply(data)

    return data


def create_healpix_ring_satellite(mpicomm, obs_per_group=1, nside=64):
    """Create a toast data object with one boresight sample per healpix pixel.

    Use the specified MPI communicator to attempt to create 2 process groups,
    each with some empty observations.  Use a space telescope for each observation.
    Create fake boresight pointing that cycles through every healpix RING ordered
    pixel one time.

    Args:
        mpicomm (MPI.Comm): the MPI communicator (or None).
        obs_per_group (int): the number of observations assigned to each group.
        nside (int): The NSIDE value to use.

    Returns:
        toast.Data: the distributed data with named observations.

    """
    nsamp = 12 * nside ** 2
    rate = 10.0

    toastcomm = create_comm(mpicomm)
    data = Data(toastcomm)
    for obs in range(obs_per_group):
        oname = "test-{}-{}".format(toastcomm.group, obs)
        oid = obs_per_group * toastcomm.group + obs
        tele = create_space_telescope(toastcomm.group_size)
        # FIXME: for full testing we should set detranks as approximately the sqrt
        # of the grid size so that we test the row / col communicators.
        ob = Observation(
            tele, n_samples=nsamp, name=oname, uid=oid, comm=toastcomm.comm_group
        )
        # Create shared objects for timestamps, common flags, boresight, position,
        # and velocity.
        ob.shared.create(
            "times",
            shape=(ob.n_local_samples,),
            dtype=np.float64,
            comm=ob.comm_col,
        )
        ob.shared.create(
            "flags",
            shape=(ob.n_local_samples,),
            dtype=np.uint8,
            comm=ob.comm_col,
        )
        ob.shared.create(
            "position",
            shape=(ob.n_local_samples, 3),
            dtype=np.float64,
            comm=ob.comm_col,
        )
        ob.shared.create(
            "velocity",
            shape=(ob.n_local_samples, 3),
            dtype=np.float64,
            comm=ob.comm_col,
        )
        ob.shared.create(
            "boresight_radec",
            shape=(ob.n_local_samples, 4),
            dtype=np.float64,
            comm=ob.comm_col,
        )
        # Rank zero of each grid column creates the data
        stamps = None
        position = None
        velocity = None
        boresight = None
        if ob.comm_col_rank == 0:
            start_time = 0.0 + float(ob.local_index_offset) / rate
            stop_time = start_time + float(ob.n_local_samples - 1) / rate
            stamps = np.linspace(
                start_time,
                stop_time,
                num=ob.n_local_samples,
                endpoint=True,
                dtype=np.float64,
            )

            # Get the motion of the site for these times.
            position, velocity = tele.site.position_velocity(stamps)

            pix = np.arange(nsamp, dtype=np.int64)

            x, y, z = hp.pix2vec(nside, pix, nest=False)

            # z axis is obviously normalized
            zaxis = np.array([0, 0, 1], dtype=np.float64)
            ztiled = np.tile(zaxis, x.shape[0]).reshape((-1, 3))

            # ... so dir is already normalized
            dir = np.ravel(np.column_stack((x, y, z))).reshape((-1, 3))

            # get the rotation axis
            v = np.cross(ztiled, dir)
            v = v / np.sqrt(np.sum(v * v, axis=1)).reshape((-1, 1))

            # this is the vector-wise dot product
            zdot = np.sum(ztiled * dir, axis=1).reshape((-1, 1))
            ang = 0.5 * np.arccos(zdot)

            # angle element
            s = np.cos(ang)

            # axis
            v *= np.sin(ang)

            # build the normalized quaternion
            boresight = qa.norm(np.concatenate((v, s), axis=1))

        ob.shared["times"].set(stamps, offset=(0,), fromrank=0)
        ob.shared["position"].set(position, offset=(0, 0), fromrank=0)
        ob.shared["velocity"].set(velocity, offset=(0, 0), fromrank=0)
        ob.shared["boresight_radec"].set(boresight, offset=(0, 0), fromrank=0)

        data.obs.append(ob)
    return data


def create_fake_sky(data, dist_key, map_key):
    np.random.seed(987654321)
    dist = data[dist_key]
    pix_data = PixelData(dist, np.float64, n_value=3)
    # Just replicate the fake data across all local submaps
    off = 0
    for submap in range(dist.n_submap):
        I_data = 0.1 * np.random.normal(size=dist.n_pix_submap)
        Q_data = 0.01 * np.random.normal(size=dist.n_pix_submap)
        U_data = 0.01 * np.random.normal(size=dist.n_pix_submap)
        if submap in dist.local_submaps:
            pix_data.data[off, :, 0] = I_data
            pix_data.data[off, :, 1] = Q_data
            pix_data.data[off, :, 2] = U_data
            off += 1
    data[map_key] = pix_data


def uniform_chunks(samples, nchunk=100):
    """Divide some number of samples into chunks.

    This is often needed when constructing a TOD class, and usually we want
    the number of chunks to be larger than any number of processes we might
    be using for the unit tests.

    Args:
        samples (int): The number of samples.
        nchunk (int): The number of chunks to create.

    Returns:
        array: This list of chunk sizes.

    """
    chunksize = samples // nchunk
    chunks = np.ones(nchunk, dtype=np.int64)
    chunks *= chunksize
    remain = samples - (nchunk * chunksize)
    for r in range(remain):
        chunks[r] += 1
    return chunks


<<<<<<< HEAD
def create_fake_sky_alm(lmax=128, fwhm=10 * u.degree, pol=True):
    # Power spectrum
    if pol:
        cl = np.ones(4 * (lmax + 1)).reshape([4, -1])
    else:
        cl = np.ones(lmax + 1)
    # Draw a_lm
    nside = 2
    while 4 * nside < lmax:
        nside *= 2
    _, a_lm = hp.synfast(
        cl,
        nside,
        alm=True,
        lmax=lmax,
        fwhm=fwhm.to_value(u.radian),
        verbose=False,
    )
=======
def create_fake_sky_alm(lmax=128, fwhm=10 * u.degree, pol=True, pointsources=False):
    if pointsources:
        nside = 512
        while nside < lmax:
            nside *= 2
        npix = 12 * nside ** 2
        m = np.zeros(npix)
        for lon in np.linspace(-180, 180, 6):
            for lat in np.linspace(-80, 80, 6):
                m[hp.ang2pix(nside, lon, lat, lonlat=True)] = 1
        if pol:
            m = np.vstack([m, m, m])
        m = hp.smoothing(m, fwhm=fwhm.to_value(u.radian))
        a_lm = hp.map2alm(m, lmax=lmax)
    else:
        # Power spectrum
        if pol:
            cl = np.ones(4 * (lmax + 1)).reshape([4, -1])
        else:
            cl = np.ones(lmax + 1)
        # Draw a_lm
        nside = 2
        while 4 * nside < lmax:
            nside *= 2
        _, a_lm = hp.synfast(
            cl,
            nside,
            alm=True,
            lmax=lmax,
            fwhm=fwhm.to_value(u.radian),
            verbose=False,
        )
>>>>>>> a438c11b
    return a_lm


def create_fake_beam_alm(
    lmax=128,
    mmax=10,
    fwhm_x=10 * u.degree,
    fwhm_y=10 * u.degree,
    pol=True,
    separate_IQU=False,
):
<<<<<<< HEAD
    nside = 2
    while 2 * nside < lmax:
=======
    # pick an nside >= lmax to be sure that the a_lm will be fairly accurate
    nside = 2
    while nside < lmax:
>>>>>>> a438c11b
        nside *= 2
    npix = 12 * nside ** 2
    pix = np.arange(npix)
    vec = hp.pix2vec(nside, pix, nest=False)
    theta, phi = hp.vec2dir(vec)
    x = theta * np.cos(phi)
    y = theta * np.sin(phi)
    sigma_x = fwhm_x.to_value(u.radian) / np.sqrt(8 * np.log(2))
    sigma_y = fwhm_y.to_value(u.radian) / np.sqrt(8 * np.log(2))
    beam_map = np.exp(-0.5 * (x ** 2 / sigma_x ** 2 + y ** 2 / sigma_y ** 2))
    empty = np.zeros_like(beam_map)
    if pol and separate_IQU:
        beam_map_I = np.vstack([beam_map, empty, empty])
        beam_map_Q = np.vstack([empty, beam_map, empty])
        beam_map_U = np.vstack([empty, empty, beam_map])
<<<<<<< HEAD
        a_lm = [
            hp.map2alm(beam_map_I, lmax=lmax, mmax=mmax, verbose=False),
            hp.map2alm(beam_map_Q, lmax=lmax, mmax=mmax, verbose=False),
            hp.map2alm(beam_map_U, lmax=lmax, mmax=mmax, verbose=False),
        ]
    else:
        if pol:
            beam_map = np.vstack([beam_map, beam_map, empty])
        a_lm = hp.map2alm(beam_map, lmax=lmax, mmax=mmax, verbose=False)
=======
        try:
            a_lm = [
                hp.map2alm(beam_map_I, lmax=lmax, mmax=mmax, verbose=False),
                hp.map2alm(beam_map_Q, lmax=lmax, mmax=mmax, verbose=False),
                hp.map2alm(beam_map_U, lmax=lmax, mmax=mmax, verbose=False),
            ]
        except TypeError:
            # older healpy which does not have verbose keyword
            a_lm = [
                hp.map2alm(beam_map_I, lmax=lmax, mmax=mmax),
                hp.map2alm(beam_map_Q, lmax=lmax, mmax=mmax),
                hp.map2alm(beam_map_U, lmax=lmax, mmax=mmax),
            ]
    else:
        if pol:
            beam_map = np.vstack([beam_map, beam_map, empty])
        try:
            a_lm = hp.map2alm(beam_map, lmax=lmax, mmax=mmax, verbose=False)
        except TypeError:
            a_lm = hp.map2alm(beam_map, lmax=lmax, mmax=mmax)
>>>>>>> a438c11b
    return a_lm<|MERGE_RESOLUTION|>--- conflicted
+++ resolved
@@ -437,26 +437,7 @@
     return chunks
 
 
-<<<<<<< HEAD
-def create_fake_sky_alm(lmax=128, fwhm=10 * u.degree, pol=True):
-    # Power spectrum
-    if pol:
-        cl = np.ones(4 * (lmax + 1)).reshape([4, -1])
-    else:
-        cl = np.ones(lmax + 1)
-    # Draw a_lm
-    nside = 2
-    while 4 * nside < lmax:
-        nside *= 2
-    _, a_lm = hp.synfast(
-        cl,
-        nside,
-        alm=True,
-        lmax=lmax,
-        fwhm=fwhm.to_value(u.radian),
-        verbose=False,
-    )
-=======
+
 def create_fake_sky_alm(lmax=128, fwhm=10 * u.degree, pol=True, pointsources=False):
     if pointsources:
         nside = 512
@@ -489,7 +470,7 @@
             fwhm=fwhm.to_value(u.radian),
             verbose=False,
         )
->>>>>>> a438c11b
+
     return a_lm
 
 
@@ -501,14 +482,11 @@
     pol=True,
     separate_IQU=False,
 ):
-<<<<<<< HEAD
-    nside = 2
-    while 2 * nside < lmax:
-=======
+
     # pick an nside >= lmax to be sure that the a_lm will be fairly accurate
     nside = 2
     while nside < lmax:
->>>>>>> a438c11b
+
         nside *= 2
     npix = 12 * nside ** 2
     pix = np.arange(npix)
@@ -524,17 +502,7 @@
         beam_map_I = np.vstack([beam_map, empty, empty])
         beam_map_Q = np.vstack([empty, beam_map, empty])
         beam_map_U = np.vstack([empty, empty, beam_map])
-<<<<<<< HEAD
-        a_lm = [
-            hp.map2alm(beam_map_I, lmax=lmax, mmax=mmax, verbose=False),
-            hp.map2alm(beam_map_Q, lmax=lmax, mmax=mmax, verbose=False),
-            hp.map2alm(beam_map_U, lmax=lmax, mmax=mmax, verbose=False),
-        ]
-    else:
-        if pol:
-            beam_map = np.vstack([beam_map, beam_map, empty])
-        a_lm = hp.map2alm(beam_map, lmax=lmax, mmax=mmax, verbose=False)
-=======
+
         try:
             a_lm = [
                 hp.map2alm(beam_map_I, lmax=lmax, mmax=mmax, verbose=False),
@@ -555,5 +523,5 @@
             a_lm = hp.map2alm(beam_map, lmax=lmax, mmax=mmax, verbose=False)
         except TypeError:
             a_lm = hp.map2alm(beam_map, lmax=lmax, mmax=mmax)
->>>>>>> a438c11b
+
     return a_lm