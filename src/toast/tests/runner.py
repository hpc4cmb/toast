# Copyright (c) 2015-2020 by the parties listed in the AUTHORS file.
# All rights reserved.  Use of this source code is governed by
# a BSD-style license that can be found in the LICENSE file.

from ..mpi import MPI, use_mpi

import os
import sys
import shutil

import unittest

from .mpi import MPITestRunner

from ..vis import set_matplotlib_backend

from .._libtoast import libtoast_tests

from . import env as test_env
from . import timing as test_timing
from . import rng as test_rng
from . import fft as test_fft
from . import healpix as test_healpix
from . import qarray as test_qarray
from . import instrument as test_instrument
from . import intervals as test_intervals
from . import pixels as test_pixels
from . import weather as test_weather

from . import observation as test_observation

from . import dist as test_dist

from . import config as test_config

from . import ops_sim_satellite as test_ops_sim_satellite
from . import ops_memory_counter as test_ops_memory_counter
from . import ops_pointing_healpix as test_ops_pointing_healpix
from . import ops_sim_tod_noise as test_ops_sim_tod_noise
from . import ops_sim_tod_dipole as test_ops_sim_tod_dipole
from . import ops_sim_tod_conviqt as test_ops_sim_tod_conviqt
<<<<<<< HEAD
=======
from . import ops_sim_tod_totalconvolve as test_ops_sim_tod_totalconvolve
>>>>>>> a438c11b
from . import ops_mapmaker_utils as test_ops_mapmaker_utils
from . import ops_mapmaker_binning as test_ops_mapmaker_binning
from . import ops_mapmaker_solve as test_ops_mapmaker_solve
from . import ops_mapmaker as test_ops_mapmaker
from . import ops_scan_map as test_ops_scan_map
from . import ops_scan_healpix as test_ops_scan_healpix
from . import ops_madam as test_ops_madam
<<<<<<< HEAD
from . import ops_gainscrambler as test_ops_grainscrambler

from . import ops_sim_gaindrifts as test_ops_sim_gaindrifts
=======
from . import ops_gainscrambler as test_ops_gainscrambler
>>>>>>> a438c11b


from . import covariance as test_covariance

from . import template_amplitudes as test_template_amplitudes
from . import template_offset as test_template_offset
from . import template_fourier2d as test_template_fourier2d
from . import template_subharmonic as test_template_subharmonic


#
# from . import psd_math as testpsdmath
#
# from . import ops_dipole as testopsdipole
# from . import ops_sim_sss as testopssimsss
#
# from . import ops_polyfilter as testopspolyfilter
# from . import ops_groundfilter as testopsgroundfilter
#
# from . import ops_gainscrambler as testopsgainscrambler
# from . import ops_applygain as testopsapplygain
#
# from . import map_satellite as testmapsatellite
#
# from . import map_ground as testmapground
#
# from . import sim_focalplane as testsimfocalplane
# from . import tod_satellite as testtodsat
#
# from ..todmap import pysm
#
# if pysm is not None:
#     from . import ops_sim_pysm as testopspysm
#
# from . import ops_sim_atm as testopsatm
#
# from ..tod import tidas_available
#
# # if tidas_available:
# #     from . import tidas as testtidas
# testtidas = None
# tidas_available = False
#
# # from ..tod import spt3g_available
# # if spt3g_available:
# #     from . import spt3g as testspt3g
# testspt3g = None
# spt3g_available = False


def test(name=None, verbosity=2):
    # We run tests with COMM_WORLD if available
    comm = None
    rank = 0
    if use_mpi:
        comm = MPI.COMM_WORLD
        rank = comm.rank

    # set_matplotlib_backend(backend="agg")

    outdir = "toast_test_output"

    if rank == 0:
        outdir = os.path.abspath(outdir)
        if os.path.isdir(outdir):
            shutil.rmtree(outdir)
        os.makedirs(outdir)

    if comm is not None:
        outdir = comm.bcast(outdir, root=0)

    if (name is None) or (name == "libtoast"):
        # Run tests from the serial compiled library.
        libtoast_tests(list(sys.argv))

    # Run python tests.

    loader = unittest.TestLoader()
    mpirunner = MPITestRunner(verbosity=verbosity, warnings="ignore")
    suite = unittest.TestSuite()

    if name is None:
        suite.addTest(loader.loadTestsFromModule(test_env))
        if not (("CONDA_BUILD" in os.environ) or ("CIBUILDWHEEL" in os.environ)):
            # When doing a conda build on CI services in containers
            # the timing information is not accurate and these tests
            # fail.
            suite.addTest(loader.loadTestsFromModule(test_timing))
        suite.addTest(loader.loadTestsFromModule(test_rng))
        suite.addTest(loader.loadTestsFromModule(test_fft))
        suite.addTest(loader.loadTestsFromModule(test_healpix))
        suite.addTest(loader.loadTestsFromModule(test_qarray))
        suite.addTest(loader.loadTestsFromModule(test_intervals))
        suite.addTest(loader.loadTestsFromModule(test_instrument))
        suite.addTest(loader.loadTestsFromModule(test_pixels))
        suite.addTest(loader.loadTestsFromModule(test_weather))

        suite.addTest(loader.loadTestsFromModule(test_observation))
        suite.addTest(loader.loadTestsFromModule(test_dist))
        suite.addTest(loader.loadTestsFromModule(test_config))

        suite.addTest(loader.loadTestsFromModule(test_ops_sim_satellite))
        suite.addTest(loader.loadTestsFromModule(test_ops_memory_counter))
        suite.addTest(loader.loadTestsFromModule(test_ops_pointing_healpix))
        suite.addTest(loader.loadTestsFromModule(test_ops_sim_tod_noise))
        suite.addTest(loader.loadTestsFromModule(test_ops_sim_tod_dipole))
        suite.addTest(loader.loadTestsFromModule(test_ops_sim_tod_conviqt))
<<<<<<< HEAD
=======
        suite.addTest(loader.loadTestsFromModule(test_ops_sim_tod_totalconvolve))
>>>>>>> a438c11b
        suite.addTest(loader.loadTestsFromModule(test_ops_mapmaker_utils))
        suite.addTest(loader.loadTestsFromModule(test_ops_mapmaker_binning))
        suite.addTest(loader.loadTestsFromModule(test_ops_mapmaker_solve))
        suite.addTest(loader.loadTestsFromModule(test_ops_mapmaker))
        suite.addTest(loader.loadTestsFromModule(test_ops_scan_map))
        suite.addTest(loader.loadTestsFromModule(test_ops_scan_healpix))
        suite.addTest(loader.loadTestsFromModule(test_ops_madam))
        suite.addTest(loader.loadTestsFromModule(test_ops_gainscrambler))

        suite.addTest(loader.loadTestsFromModule(test_covariance))

        suite.addTest(loader.loadTestsFromModule(test_template_amplitudes))
        suite.addTest(loader.loadTestsFromModule(test_template_offset))
        suite.addTest(loader.loadTestsFromModule(test_template_fourier2d))
        suite.addTest(loader.loadTestsFromModule(test_template_subharmonic))

        #
        # suite.addTest(loader.loadTestsFromModule(testopssimsss))

        # suite.addTest(loader.loadTestsFromModule(testopsapplygain))

        # suite.addTest(loader.loadTestsFromModule(testopsdipole))
        # suite.addTest(loader.loadTestsFromModule(testopsgroundfilter))
        # suite.addTest(loader.loadTestsFromModule(testsimfocalplane))
        # suite.addTest(loader.loadTestsFromModule(testopspolyfilter))
        # suite.addTest(loader.loadTestsFromModule(testopsgainscrambler))

        # suite.addTest(loader.loadTestsFromModule(testpsdmath))

        # suite.addTest(loader.loadTestsFromModule(testmapsatellite))
        # suite.addTest(loader.loadTestsFromModule(testmapground))

        # suite.addTest(loader.loadTestsFromModule(testopsatm))
        #
        # # These tests segfault locally.  Re-enable once we are doing bandpass
        # # integration on on the fly.
        # # if pysm is not None:
        # #     suite.addTest(loader.loadTestsFromModule(testopspysm))
        #
        # if tidas_available:
        #     suite.addTest(loader.loadTestsFromModule(testtidas))
        # if spt3g_available:
        #     suite.addTest(loader.loadTestsFromModule(testspt3g))
    elif name != "libtoast":
        # if (name == "tidas") and (not tidas_available):
        #     print("Cannot run TIDAS tests- package not available")
        #     return
        # elif (name == "spt3g") and (not spt3g_available):
        #     print("Cannot run SPT3G tests- package not available")
        #     return
        # else:
        modname = "toast.tests.{}".format(name)
        if modname not in sys.modules:
            result = '"{}" is not a valid test.  Try'.format(name)
            for name in sys.modules:
                if name.startswith("toast.tests."):
                    result += '\n  - "{}"'.format(name.replace("toast.tests.", ""))
            result += "\n"
            raise RuntimeError(result)
        suite.addTest(loader.loadTestsFromModule(sys.modules[modname]))

    ret = 0
    _ret = mpirunner.run(suite)
    if not _ret.wasSuccessful():
        ret += 1

    if ret > 0:
        sys.exit(ret)

    return ret<|MERGE_RESOLUTION|>--- conflicted
+++ resolved
@@ -39,10 +39,9 @@
 from . import ops_sim_tod_noise as test_ops_sim_tod_noise
 from . import ops_sim_tod_dipole as test_ops_sim_tod_dipole
 from . import ops_sim_tod_conviqt as test_ops_sim_tod_conviqt
-<<<<<<< HEAD
-=======
+
 from . import ops_sim_tod_totalconvolve as test_ops_sim_tod_totalconvolve
->>>>>>> a438c11b
+
 from . import ops_mapmaker_utils as test_ops_mapmaker_utils
 from . import ops_mapmaker_binning as test_ops_mapmaker_binning
 from . import ops_mapmaker_solve as test_ops_mapmaker_solve
@@ -50,13 +49,10 @@
 from . import ops_scan_map as test_ops_scan_map
 from . import ops_scan_healpix as test_ops_scan_healpix
 from . import ops_madam as test_ops_madam
-<<<<<<< HEAD
+
 from . import ops_gainscrambler as test_ops_grainscrambler
-
 from . import ops_sim_gaindrifts as test_ops_sim_gaindrifts
-=======
-from . import ops_gainscrambler as test_ops_gainscrambler
->>>>>>> a438c11b
+
 
 
 from . import covariance as test_covariance
@@ -164,10 +160,9 @@
         suite.addTest(loader.loadTestsFromModule(test_ops_sim_tod_noise))
         suite.addTest(loader.loadTestsFromModule(test_ops_sim_tod_dipole))
         suite.addTest(loader.loadTestsFromModule(test_ops_sim_tod_conviqt))
-<<<<<<< HEAD
-=======
+
         suite.addTest(loader.loadTestsFromModule(test_ops_sim_tod_totalconvolve))
->>>>>>> a438c11b
+
         suite.addTest(loader.loadTestsFromModule(test_ops_mapmaker_utils))
         suite.addTest(loader.loadTestsFromModule(test_ops_mapmaker_binning))
         suite.addTest(loader.loadTestsFromModule(test_ops_mapmaker_solve))
