# Copyright (c) 2015-2021 by the parties listed in the AUTHORS file.
# All rights reserved.  Use of this source code is governed by
# a BSD-style license that can be found in the LICENSE file.

import os
import time

import numpy as np
import numpy.testing as nt

from .. import ops
<<<<<<< HEAD

from .mpi import MPITestCase

from .._libtoast import (
    test_accel_op_buffer,
    test_accel_op_array,
)

from ..accelerator import (
    use_accel_jax,
    use_accel_omp,
    accel_enabled,
    accel_data_present,
    accel_data_create,
    accel_data_delete,
    accel_data_update_device,
    accel_data_update_host,
)

from ..data import Data

from ..observation import default_values as defaults

from ..pixels import PixelDistribution, PixelData

from ._helpers import create_outdir, create_comm, create_satellite_data
=======
from .._libtoast import test_accel_op_array, test_accel_op_buffer
from ..accelerator import (
    accel_data_create,
    accel_data_delete,
    accel_data_present,
    accel_data_update_device,
    accel_data_update_host,
    accel_enabled,
    use_accel_jax,
    use_accel_omp,
)
from ..data import Data
from ..observation import default_values as defaults
from ..pixels import PixelData, PixelDistribution
from ..traits import Int, Unicode, trait_docs
from ._helpers import create_comm, create_outdir, create_satellite_data
from .mpi import MPITestCase
>>>>>>> c92547b6


@trait_docs
class AccelOperator(ops.Operator):
    """Dummy operator to test device data movement."""

    # Class traits
    API = Int(0, help="Internal interface version for this operator")

    det_data = Unicode(
        defaults.det_data, help="Observation detdata key for the timestream data"
    )

    def __init__(self, **kwargs):
        super().__init__(**kwargs)

    def _exec(self, data, detectors=None, use_accel=False, **kwargs):
        for ob in data.obs:
            if use_accel:
                # Base class has checked that data listed in our requirements
                # is present.  Call compiled code that uses OpenACC to work
                # with this data.
                test_accel_op_buffer(ob.detdata[self.det_data].data)
                test_accel_op_array(ob.detdata[self.det_data].data)
            else:
                # Just use python
                for d in ob.detdata[self.det_data].detectors:
                    ob.detdata[self.det_data][d] *= 4

    def _finalize(self, data, use_accel=False, **kwargs):
        pass

    def _requires(self):
        return {"detdata": [self.det_data]}

    def _provides(self):
        return {"detdata": [self.det_data]}

    def _supports_acc(self):
        return True


class AcceleratorTest(MPITestCase):
    def setUp(self):
        fixture_name = os.path.splitext(os.path.basename(__file__))[0]
        # self.outdir = create_outdir(self.comm, fixture_name)
        self.rank = 0
        self.nproc = 1
        if self.comm is not None:
            self.rank = self.comm.rank
            self.nproc = self.comm.size
        self.types = {
            "f64": np.float64,
            "f32": np.float32,
            "i64": np.int64,
            "u64": np.uint64,
            "i32": np.int32,
            "u32": np.uint32,
            "i16": np.int16,
            "u16": np.uint16,
            "i8": np.int8,
            "u8": np.uint8,
        }

    def test_memory(self):
        if not (use_accel_omp or use_accel_jax):
            if self.rank == 0:
                print("Not running with accelerator support- skipping memory test")
            return
        data = dict()
        check = dict()
        for tname, tp in self.types.items():
            data[tname] = np.ones(100, dtype=tp)
            check[tname] = 2 * np.array(data[tname])

        # Verify that data is not on the device
        for tname, buffer in data.items():
            self.assertFalse(accel_data_present(buffer))

        # Copy to device
        for tname, buffer in data.items():
            accel_data_create(buffer)
            accel_data_update_device(buffer)

        # Check that it is present
        for tname, buffer in data.items():
            self.assertTrue(accel_data_present(buffer))

        # Change host copy
        for tname, buffer in data.items():
            buffer[:] *= 2

        # Update device copy
        for tname, buffer in data.items():
            accel_data_update_device(buffer)

        # Reset host copy
        for tname, buffer in data.items():
            buffer[:] = 0

        # Update host copy from device
        for tname, buffer in data.items():
            accel_data_update_host(buffer)

        # Check Values
        for tname, buffer in data.items():
            np.testing.assert_array_equal(buffer, check[tname])

        # Delete device copy
        for tname, buffer in data.items():
            accel_data_delete(buffer)

        # Verify that data is not on the device
        for tname, buffer in data.items():
            self.assertFalse(accel_data_present(buffer))

    def test_data_stage(self):
        if not (use_accel_omp or use_accel_jax):
            if self.rank == 0:
                print("Not running with accelerator support- skipping data stage test")
            return
        data = create_satellite_data(self.comm, pixel_per_process=4)
        data.obs = data.obs[:1]
        for ob in data.obs:
            for itp, (tname, tp) in enumerate(self.types.items()):
                for sname, sshape in zip(["1", "2"], [None, (2,)]):
                    name = f"{tname}_{sname}"
                    ob.detdata.create(name, sample_shape=sshape, dtype=tp)
                    ob.detdata[name][:] = itp + 1
                    shp = (ob.n_local_samples,)
                    if sshape is not None:
                        shp += sshape
                    ob.shared.create_column(name, shp, dtype=tp)
                    if ob.comm_col_rank == 0:
                        ob.shared[name].set((itp + 1) * np.ones(shp, dtype=tp))
                    else:
                        ob.shared[name].set(None)

        pix_dist = PixelDistribution(
            n_pix=100,
            n_submap=10,
            local_submaps=[0, 2, 4, 6, 8],
            comm=data.comm.comm_world,
        )

        data["test_pix"] = PixelData(pix_dist, dtype=np.float64, n_value=3)

        # Duplicate for future comparison
        check_data = Data(comm=data.comm)
        for ob in data.obs:
            check_data.obs.append(ob.duplicate())
        check_data["test_pix"] = data["test_pix"].duplicate()

        # print("Start original:")
        # for ob in check_data.obs:
        #     for itp, (tname, tp) in enumerate(self.types.items()):
        #         for sname, sshape in zip(["1", "2"], [None, (2,)]):
        #             name = f"{tname}_{sname}"
        #             print(ob.detdata[name])
        #             print(ob.shared[name])
        # print("Start current:")
        # for ob in data.obs:
        #     for itp, (tname, tp) in enumerate(self.types.items()):
        #         for sname, sshape in zip(["1", "2"], [None, (2,)]):
        #             name = f"{tname}_{sname}"
        #             print(ob.detdata[name])
        #             print(ob.shared[name])

        # The dictionary of data objects.
        dnames = {
            "global": ["test_pix"],
            "meta": list(),
            "detdata": list(),
            "shared": list(),
            "intervals": list(),
        }
        for itp, (tname, tp) in enumerate(self.types.items()):
            for sname, sshape in zip(["1", "2"], [None, (2,)]):
                name = f"{tname}_{sname}"
                dnames["detdata"].append(name)
                dnames["shared"].append(name)

        # Copy data to device
        data.accel_create(dnames)
        data.accel_update_device(dnames)

        # Clear buffers
        for ob in data.obs:
            for itp, (tname, tp) in enumerate(self.types.items()):
                for sname, sshape in zip(["1", "2"], [None, (2,)]):
                    name = f"{tname}_{sname}"
                    ob.detdata[name][:] = 0
                    shp = (ob.n_local_samples,)
                    if sshape is not None:
                        shp += sshape
                    if ob.comm_col_rank == 0:
                        ob.shared[name].set(np.zeros(shp, dtype=tp))
                    else:
                        ob.shared[name].set(None)

        # print("Purge original:")
        # for ob in check_data.obs:
        #     for itp, (tname, tp) in enumerate(self.types.items()):
        #         for sname, sshape in zip(["1", "2"], [None, (2,)]):
        #             name = f"{tname}_{sname}"
        #             print(ob.detdata[name])
        #             print(ob.shared[name])
        # print("Purge current:")
        # for ob in data.obs:
        #     for itp, (tname, tp) in enumerate(self.types.items()):
        #         for sname, sshape in zip(["1", "2"], [None, (2,)]):
        #             name = f"{tname}_{sname}"
        #             print(ob.detdata[name])
        #             print(ob.shared[name])

        # Copy back from device
        data.accel_update_host(dnames)

        # print("Check original:")
        # for ob in check_data.obs:
        #     for itp, (tname, tp) in enumerate(self.types.items()):
        #         for sname, sshape in zip(["1", "2"], [None, (2,)]):
        #             name = f"{tname}_{sname}"
        #             print(ob.detdata[name])
        #             print(ob.shared[name])
        # print("Check current:")
        # for ob in data.obs:
        #     for itp, (tname, tp) in enumerate(self.types.items()):
        #         for sname, sshape in zip(["1", "2"], [None, (2,)]):
        #             name = f"{tname}_{sname}"
        #             print(ob.detdata[name])
        #             print(ob.shared[name])

        # Compare
        for check, ob in zip(check_data.obs, data.obs):
            if ob != check:
                print(f"Original: {check}")
                print(f"Roundtrip:  {ob}")
            self.assertEqual(ob, check)
        if data["test_pix"] != check_data["test_pix"]:
            print(
                f"Original: {check_data['test_pix']} {np.array(check_data['test_pix'].raw)[:]}"
            )
            print(f"Roundtrip: {data['test_pix']} {np.array(data['test_pix'].raw)[:]}")
        self.assertEqual(data["test_pix"], check_data["test_pix"])

        # Now go and shrink the detector buffers

        data.accel_update_device(dnames)

        for check, ob in zip(check_data.obs, data.obs):
            for itp, (tname, tp) in enumerate(self.types.items()):
                for sname, sshape in zip(["1", "2"], [None, (2,)]):
                    name = f"{tname}_{sname}"
                    # This will set the host copy to zero and invalidate the device copy
                    ob.detdata[name].change_detectors(ob.local_detectors[0:2])
                    check.detdata[name].change_detectors(check.local_detectors[0:2])
                    ob.detdata[name].accel_update_host()
                    # Reset host copy
                    ob.detdata[name][:] = itp + 1
                    check.detdata[name][:] = itp + 1
                    # Update device copy
                    ob.detdata[name].accel_update_device()

        data.accel_update_host(dnames)

        # Compare
        for check, ob in zip(check_data.obs, data.obs):
            if ob != check:
                print(f"Original: {check}")
                print(f"Roundtrip:  {ob}")
            self.assertEqual(ob, check)
        if data["test_pix"] != check_data["test_pix"]:
            print(f"Original: {check_data['test_pix']} {check_data['test_pix'].raw}")
            print(f"Roundtrip: {data['test_pix']} {data['test_pix'].raw}")
        self.assertEqual(data["test_pix"], check_data["test_pix"])

        del check_data
        del data

    def test_operator_stage(self):
        if not (use_accel_omp or use_accel_jax):
            if self.rank == 0:
                print("Not running with accelerator support- skipping operator test")
            return

        data = create_satellite_data(self.comm)

        accel_op = AccelOperator()

        # Make a copy for later comparison
        ops.Copy(detdata=[(accel_op.det_data, "original")]).apply(data)

        # Data not staged
        accel_op.apply(data)

        # Stage the data
        data.accel_create(accel_op.requires())
        data.accel_update_device(accel_op.requires())

        # Run with staged data
        accel_op.apply(data)

        # Copy out
        data.accel_update_host(accel_op.provides())

        # Check
        for ob in data.obs:
            for det in ob.local_detectors:
                np.testing.assert_allclose(
                    ob.detdata[accel_op.det_data][det],
                    16.0 * ob.detdata["original"][det],
                )<|MERGE_RESOLUTION|>--- conflicted
+++ resolved
@@ -9,34 +9,6 @@
 import numpy.testing as nt
 
 from .. import ops
-<<<<<<< HEAD
-
-from .mpi import MPITestCase
-
-from .._libtoast import (
-    test_accel_op_buffer,
-    test_accel_op_array,
-)
-
-from ..accelerator import (
-    use_accel_jax,
-    use_accel_omp,
-    accel_enabled,
-    accel_data_present,
-    accel_data_create,
-    accel_data_delete,
-    accel_data_update_device,
-    accel_data_update_host,
-)
-
-from ..data import Data
-
-from ..observation import default_values as defaults
-
-from ..pixels import PixelDistribution, PixelData
-
-from ._helpers import create_outdir, create_comm, create_satellite_data
-=======
 from .._libtoast import test_accel_op_array, test_accel_op_buffer
 from ..accelerator import (
     accel_data_create,
@@ -54,7 +26,6 @@
 from ..traits import Int, Unicode, trait_docs
 from ._helpers import create_comm, create_outdir, create_satellite_data
 from .mpi import MPITestCase
->>>>>>> c92547b6
 
 
 @trait_docs
