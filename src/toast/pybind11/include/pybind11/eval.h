/*
    pybind11/eval.h: Support for evaluating Python expressions and statements
    from strings and files

    Copyright (c) 2016 Klemens Morgenstern <klemens.morgenstern@ed-chemnitz.de> and
                       Wenzel Jakob <wenzel.jakob@epfl.ch>

    All rights reserved. Use of this source code is governed by a
    BSD-style license that can be found in the LICENSE file.
*/

#pragma once

#include "pybind11.h"

#include <utility>

PYBIND11_NAMESPACE_BEGIN(PYBIND11_NAMESPACE)
PYBIND11_NAMESPACE_BEGIN(detail)

inline void ensure_builtins_in_globals(object &global) {
<<<<<<< HEAD
    #if defined(PYPY_VERSION) || PY_VERSION_HEX < 0x03080000
        // Running exec and eval on Python 2 and 3 adds `builtins` module under
        // `__builtins__` key to globals if not yet present.
        // Python 3.8 made PyRun_String behave similarly. Let's also do that for
        // older versions, for consistency. This was missing from PyPy3.8 7.3.7.
        if (!global.contains("__builtins__"))
            global["__builtins__"] = module_::import(PYBIND11_BUILTINS_MODULE);
    #else
        (void) global;
    #endif
=======
#if defined(PYPY_VERSION) || PY_VERSION_HEX < 0x03080000
    // Running exec and eval on Python 2 and 3 adds `builtins` module under
    // `__builtins__` key to globals if not yet present.
    // Python 3.8 made PyRun_String behave similarly. Let's also do that for
    // older versions, for consistency. This was missing from PyPy3.8 7.3.7.
    if (!global.contains("__builtins__"))
        global["__builtins__"] = module_::import(PYBIND11_BUILTINS_MODULE);
#else
    (void) global;
#endif
>>>>>>> c92547b6
}

PYBIND11_NAMESPACE_END(detail)

enum eval_mode {
    /// Evaluate a string containing an isolated expression
    eval_expr,

    /// Evaluate a string containing a single statement. Returns \c none
    eval_single_statement,

    /// Evaluate a string containing a sequence of statement. Returns \c none
    eval_statements
};

template <eval_mode mode = eval_expr>
object eval(const str &expr, object global = globals(), object local = object()) {
    if (!local) {
        local = global;
    }

    detail::ensure_builtins_in_globals(global);

    /* PyRun_String does not accept a PyObject / encoding specifier,
       this seems to be the only alternative */
    std::string buffer = "# -*- coding: utf-8 -*-\n" + (std::string) expr;

    int start = 0;
    switch (mode) {
        case eval_expr:
            start = Py_eval_input;
            break;
        case eval_single_statement:
            start = Py_single_input;
            break;
        case eval_statements:
            start = Py_file_input;
            break;
        default:
            pybind11_fail("invalid evaluation mode");
    }

    PyObject *result = PyRun_String(buffer.c_str(), start, global.ptr(), local.ptr());
    if (!result) {
        throw error_already_set();
    }
    return reinterpret_steal<object>(result);
}

template <eval_mode mode = eval_expr, size_t N>
object eval(const char (&s)[N], object global = globals(), object local = object()) {
    /* Support raw string literals by removing common leading whitespace */
    auto expr = (s[0] == '\n') ? str(module_::import("textwrap").attr("dedent")(s)) : str(s);
    return eval<mode>(expr, std::move(global), std::move(local));
}

inline void exec(const str &expr, object global = globals(), object local = object()) {
    eval<eval_statements>(expr, std::move(global), std::move(local));
}

template <size_t N>
void exec(const char (&s)[N], object global = globals(), object local = object()) {
    eval<eval_statements>(s, std::move(global), std::move(local));
}

#if defined(PYPY_VERSION) && PY_VERSION_HEX >= 0x03000000
template <eval_mode mode = eval_statements>
object eval_file(str, object, object) {
    pybind11_fail("eval_file not supported in PyPy3. Use eval");
}
template <eval_mode mode = eval_statements>
object eval_file(str, object) {
    pybind11_fail("eval_file not supported in PyPy3. Use eval");
}
template <eval_mode mode = eval_statements>
object eval_file(str) {
    pybind11_fail("eval_file not supported in PyPy3. Use eval");
}
#else
template <eval_mode mode = eval_statements>
object eval_file(str fname, object global = globals(), object local = object()) {
    if (!local) {
        local = global;
    }

    detail::ensure_builtins_in_globals(global);

    int start = 0;
    switch (mode) {
        case eval_expr:
            start = Py_eval_input;
            break;
        case eval_single_statement:
            start = Py_single_input;
            break;
        case eval_statements:
            start = Py_file_input;
            break;
        default:
            pybind11_fail("invalid evaluation mode");
    }

    int closeFile = 1;
    std::string fname_str = (std::string) fname;
#    if PY_VERSION_HEX >= 0x03040000
    FILE *f = _Py_fopen_obj(fname.ptr(), "r");
#    elif PY_VERSION_HEX >= 0x03000000
    FILE *f = _Py_fopen(fname.ptr(), "r");
#    else
    /* No unicode support in open() :( */
    auto fobj = reinterpret_steal<object>(
        PyFile_FromString(const_cast<char *>(fname_str.c_str()), const_cast<char *>("r")));
    FILE *f = nullptr;
    if (fobj)
        f = PyFile_AsFile(fobj.ptr());
    closeFile = 0;
#    endif
    if (!f) {
        PyErr_Clear();
        pybind11_fail("File \"" + fname_str + "\" could not be opened!");
    }

    // In Python2, this should be encoded by getfilesystemencoding.
    // We don't boher setting it since Python2 is past EOL anyway.
    // See PR#3233
#    if PY_VERSION_HEX >= 0x03000000
    if (!global.contains("__file__")) {
        global["__file__"] = std::move(fname);
    }
#    endif

#    if PY_VERSION_HEX < 0x03000000 && defined(PYPY_VERSION)
    PyObject *result = PyRun_File(f, fname_str.c_str(), start, global.ptr(), local.ptr());
    (void) closeFile;
#    else
    PyObject *result
        = PyRun_FileEx(f, fname_str.c_str(), start, global.ptr(), local.ptr(), closeFile);
#    endif

    if (!result) {
        throw error_already_set();
    }
    return reinterpret_steal<object>(result);
}
#endif

PYBIND11_NAMESPACE_END(PYBIND11_NAMESPACE)<|MERGE_RESOLUTION|>--- conflicted
+++ resolved
@@ -18,19 +18,8 @@
 PYBIND11_NAMESPACE_BEGIN(PYBIND11_NAMESPACE)
 PYBIND11_NAMESPACE_BEGIN(detail)
 
-inline void ensure_builtins_in_globals(object &global) {
-<<<<<<< HEAD
-    #if defined(PYPY_VERSION) || PY_VERSION_HEX < 0x03080000
-        // Running exec and eval on Python 2 and 3 adds `builtins` module under
-        // `__builtins__` key to globals if not yet present.
-        // Python 3.8 made PyRun_String behave similarly. Let's also do that for
-        // older versions, for consistency. This was missing from PyPy3.8 7.3.7.
-        if (!global.contains("__builtins__"))
-            global["__builtins__"] = module_::import(PYBIND11_BUILTINS_MODULE);
-    #else
-        (void) global;
-    #endif
-=======
+inline void ensure_builtins_in_globals(object &global)
+{
 #if defined(PYPY_VERSION) || PY_VERSION_HEX < 0x03080000
     // Running exec and eval on Python 2 and 3 adds `builtins` module under
     // `__builtins__` key to globals if not yet present.
@@ -39,14 +28,14 @@
     if (!global.contains("__builtins__"))
         global["__builtins__"] = module_::import(PYBIND11_BUILTINS_MODULE);
 #else
-    (void) global;
+    (void)global;
 #endif
->>>>>>> c92547b6
 }
 
 PYBIND11_NAMESPACE_END(detail)
 
-enum eval_mode {
+enum eval_mode
+{
     /// Evaluate a string containing an isolated expression
     eval_expr,
 
@@ -58,8 +47,10 @@
 };
 
 template <eval_mode mode = eval_expr>
-object eval(const str &expr, object global = globals(), object local = object()) {
-    if (!local) {
+object eval(const str &expr, object global = globals(), object local = object())
+{
+    if (!local)
+    {
         local = global;
     }
 
@@ -67,90 +58,101 @@
 
     /* PyRun_String does not accept a PyObject / encoding specifier,
        this seems to be the only alternative */
-    std::string buffer = "# -*- coding: utf-8 -*-\n" + (std::string) expr;
+    std::string buffer = "# -*- coding: utf-8 -*-\n" + (std::string)expr;
 
     int start = 0;
-    switch (mode) {
-        case eval_expr:
-            start = Py_eval_input;
-            break;
-        case eval_single_statement:
-            start = Py_single_input;
-            break;
-        case eval_statements:
-            start = Py_file_input;
-            break;
-        default:
-            pybind11_fail("invalid evaluation mode");
+    switch (mode)
+    {
+    case eval_expr:
+        start = Py_eval_input;
+        break;
+    case eval_single_statement:
+        start = Py_single_input;
+        break;
+    case eval_statements:
+        start = Py_file_input;
+        break;
+    default:
+        pybind11_fail("invalid evaluation mode");
     }
 
     PyObject *result = PyRun_String(buffer.c_str(), start, global.ptr(), local.ptr());
-    if (!result) {
+    if (!result)
+    {
         throw error_already_set();
     }
     return reinterpret_steal<object>(result);
 }
 
 template <eval_mode mode = eval_expr, size_t N>
-object eval(const char (&s)[N], object global = globals(), object local = object()) {
+object eval(const char (&s)[N], object global = globals(), object local = object())
+{
     /* Support raw string literals by removing common leading whitespace */
     auto expr = (s[0] == '\n') ? str(module_::import("textwrap").attr("dedent")(s)) : str(s);
     return eval<mode>(expr, std::move(global), std::move(local));
 }
 
-inline void exec(const str &expr, object global = globals(), object local = object()) {
+inline void exec(const str &expr, object global = globals(), object local = object())
+{
     eval<eval_statements>(expr, std::move(global), std::move(local));
 }
 
 template <size_t N>
-void exec(const char (&s)[N], object global = globals(), object local = object()) {
+void exec(const char (&s)[N], object global = globals(), object local = object())
+{
     eval<eval_statements>(s, std::move(global), std::move(local));
 }
 
 #if defined(PYPY_VERSION) && PY_VERSION_HEX >= 0x03000000
 template <eval_mode mode = eval_statements>
-object eval_file(str, object, object) {
+object eval_file(str, object, object)
+{
     pybind11_fail("eval_file not supported in PyPy3. Use eval");
 }
 template <eval_mode mode = eval_statements>
-object eval_file(str, object) {
+object eval_file(str, object)
+{
     pybind11_fail("eval_file not supported in PyPy3. Use eval");
 }
 template <eval_mode mode = eval_statements>
-object eval_file(str) {
+object eval_file(str)
+{
     pybind11_fail("eval_file not supported in PyPy3. Use eval");
 }
 #else
 template <eval_mode mode = eval_statements>
-object eval_file(str fname, object global = globals(), object local = object()) {
-    if (!local) {
+object eval_file(str fname, object global = globals(), object local = object())
+{
+    if (!local)
+    {
         local = global;
     }
 
     detail::ensure_builtins_in_globals(global);
 
     int start = 0;
-    switch (mode) {
-        case eval_expr:
-            start = Py_eval_input;
-            break;
-        case eval_single_statement:
-            start = Py_single_input;
-            break;
-        case eval_statements:
-            start = Py_file_input;
-            break;
-        default:
-            pybind11_fail("invalid evaluation mode");
+    switch (mode)
+    {
+    case eval_expr:
+        start = Py_eval_input;
+        break;
+    case eval_single_statement:
+        start = Py_single_input;
+        break;
+    case eval_statements:
+        start = Py_file_input;
+        break;
+    default:
+        pybind11_fail("invalid evaluation mode");
     }
 
     int closeFile = 1;
-    std::string fname_str = (std::string) fname;
-#    if PY_VERSION_HEX >= 0x03040000
+    std::string fname_str = (std::string)fname;
+#if PY_VERSION_HEX >= 0x03040000
     FILE *f = _Py_fopen_obj(fname.ptr(), "r");
-#    elif PY_VERSION_HEX >= 0x03000000
+#elif PY_VERSION_HEX >= 0x03000000
     FILE *f = _Py_fopen(fname.ptr(), "r");
-#    else
+#else
     /* No unicode support in open() :( */
     auto fobj = reinterpret_steal<object>(
         PyFile_FromString(const_cast<char *>(fname_str.c_str()), const_cast<char *>("r")));
@@ -158,8 +160,9 @@
     if (fobj)
         f = PyFile_AsFile(fobj.ptr());
     closeFile = 0;
-#    endif
-    if (!f) {
+#endif
+    if (!f)
+    {
         PyErr_Clear();
         pybind11_fail("File \"" + fname_str + "\" could not be opened!");
     }
@@ -167,21 +170,22 @@
     // In Python2, this should be encoded by getfilesystemencoding.
     // We don't boher setting it since Python2 is past EOL anyway.
     // See PR#3233
-#    if PY_VERSION_HEX >= 0x03000000
-    if (!global.contains("__file__")) {
+#if PY_VERSION_HEX >= 0x03000000
+    if (!global.contains("__file__"))
+    {
         global["__file__"] = std::move(fname);
     }
-#    endif
+#endif
 
-#    if PY_VERSION_HEX < 0x03000000 && defined(PYPY_VERSION)
+#if PY_VERSION_HEX < 0x03000000 && defined(PYPY_VERSION)
     PyObject *result = PyRun_File(f, fname_str.c_str(), start, global.ptr(), local.ptr());
-    (void) closeFile;
-#    else
-    PyObject *result
-        = PyRun_FileEx(f, fname_str.c_str(), start, global.ptr(), local.ptr(), closeFile);
-#    endif
+    (void)closeFile;
+#else
+    PyObject *result = PyRun_FileEx(f, fname_str.c_str(), start, global.ptr(), local.ptr(), closeFile);
+#endif
 
-    if (!result) {
+    if (!result)
+    {
         throw error_already_set();
     }
     return reinterpret_steal<object>(result);
