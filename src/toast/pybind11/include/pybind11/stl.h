--- conflicted
+++ resolved
@@ -23,13 +23,13 @@
 
 // See `detail/common.h` for implementation of these guards.
 #if defined(PYBIND11_HAS_OPTIONAL)
-#    include <optional>
+#include <optional>
 #elif defined(PYBIND11_HAS_EXP_OPTIONAL)
-#    include <experimental/optional>
+#include <experimental/optional>
 #endif
 
 #if defined(PYBIND11_HAS_VARIANT)
-#    include <variant>
+#include <variant>
 #endif
 
 PYBIND11_NAMESPACE_BEGIN(PYBIND11_NAMESPACE)
@@ -45,24 +45,30 @@
 /// Forwards a value U as rvalue or lvalue according to whether T is rvalue or lvalue; typically
 /// used for forwarding a container's elements.
 template <typename T, typename U>
-forwarded_type<T, U> forward_like(U &&u) {
+forwarded_type<T, U> forward_like(U &&u)
+{
     return std::forward<detail::forwarded_type<T, U>>(std::forward<U>(u));
 }
 
 template <typename Type, typename Key>
-struct set_caster {
+struct set_caster
+{
     using type = Type;
     using key_conv = make_caster<Key>;
 
-    bool load(handle src, bool convert) {
-        if (!isinstance<pybind11::set>(src)) {
+    bool load(handle src, bool convert)
+    {
+        if (!isinstance<pybind11::set>(src))
+        {
             return false;
         }
         auto s = reinterpret_borrow<pybind11::set>(src);
         value.clear();
-        for (auto entry : s) {
+        for (auto entry : s)
+        {
             key_conv conv;
-            if (!conv.load(entry, convert)) {
+            if (!conv.load(entry, convert))
+            {
                 return false;
             }
             value.insert(cast_op<Key &&>(std::move(conv)));
@@ -71,15 +77,19 @@
     }
 
     template <typename T>
-    static handle cast(T &&src, return_value_policy policy, handle parent) {
-        if (!std::is_lvalue_reference<T>::value) {
+    static handle cast(T &&src, return_value_policy policy, handle parent)
+    {
+        if (!std::is_lvalue_reference<T>::value)
+        {
             policy = return_value_policy_override<Key>::policy(policy);
         }
         pybind11::set s;
-        for (auto &&value : src) {
+        for (auto &&value : src)
+        {
             auto value_ = reinterpret_steal<object>(
                 key_conv::cast(forward_like<T>(value), policy, parent));
-            if (!value_ || !s.add(value_)) {
+            if (!value_ || !s.add(value_))
+            {
                 return handle();
             }
         }
@@ -90,20 +100,25 @@
 };
 
 template <typename Type, typename Key, typename Value>
-struct map_caster {
+struct map_caster
+{
     using key_conv = make_caster<Key>;
     using value_conv = make_caster<Value>;
 
-    bool load(handle src, bool convert) {
-        if (!isinstance<dict>(src)) {
+    bool load(handle src, bool convert)
+    {
+        if (!isinstance<dict>(src))
+        {
             return false;
         }
         auto d = reinterpret_borrow<dict>(src);
         value.clear();
-        for (auto it : d) {
+        for (auto it : d)
+        {
             key_conv kconv;
             value_conv vconv;
-            if (!kconv.load(it.first.ptr(), convert) || !vconv.load(it.second.ptr(), convert)) {
+            if (!kconv.load(it.first.ptr(), convert) || !vconv.load(it.second.ptr(), convert))
+            {
                 return false;
             }
             value.emplace(cast_op<Key &&>(std::move(kconv)), cast_op<Value &&>(std::move(vconv)));
@@ -112,20 +127,24 @@
     }
 
     template <typename T>
-    static handle cast(T &&src, return_value_policy policy, handle parent) {
+    static handle cast(T &&src, return_value_policy policy, handle parent)
+    {
         dict d;
         return_value_policy policy_key = policy;
         return_value_policy policy_value = policy;
-        if (!std::is_lvalue_reference<T>::value) {
+        if (!std::is_lvalue_reference<T>::value)
+        {
             policy_key = return_value_policy_override<Key>::policy(policy_key);
             policy_value = return_value_policy_override<Value>::policy(policy_value);
         }
-        for (auto &&kv : src) {
+        for (auto &&kv : src)
+        {
             auto key = reinterpret_steal<object>(
                 key_conv::cast(forward_like<T>(kv.first), policy_key, parent));
             auto value = reinterpret_steal<object>(
                 value_conv::cast(forward_like<T>(kv.second), policy_value, parent));
-            if (!key || !value) {
+            if (!key || !value)
+            {
                 return handle();
             }
             d[key] = value;
@@ -133,29 +152,29 @@
         return d.release();
     }
 
-<<<<<<< HEAD
-    PYBIND11_TYPE_CASTER(Type, const_name("Dict[") + key_conv::name + const_name(", ") + value_conv::name + const_name("]"));
-=======
     PYBIND11_TYPE_CASTER(Type,
-                         const_name("Dict[") + key_conv::name + const_name(", ") + value_conv::name
-                             + const_name("]"));
->>>>>>> c92547b6
+                         const_name("Dict[") + key_conv::name + const_name(", ") + value_conv::name + const_name("]"));
 };
 
 template <typename Type, typename Value>
-struct list_caster {
+struct list_caster
+{
     using value_conv = make_caster<Value>;
 
-    bool load(handle src, bool convert) {
-        if (!isinstance<sequence>(src) || isinstance<bytes>(src) || isinstance<str>(src)) {
+    bool load(handle src, bool convert)
+    {
+        if (!isinstance<sequence>(src) || isinstance<bytes>(src) || isinstance<str>(src))
+        {
             return false;
         }
         auto s = reinterpret_borrow<sequence>(src);
         value.clear();
         reserve_maybe(s, &value);
-        for (auto it : s) {
+        for (auto it : s)
+        {
             value_conv conv;
-            if (!conv.load(it, convert)) {
+            if (!conv.load(it, convert))
+            {
                 return false;
             }
             value.push_back(cast_op<Value &&>(std::move(conv)));
@@ -167,23 +186,28 @@
     template <
         typename T = Type,
         enable_if_t<std::is_same<decltype(std::declval<T>().reserve(0)), void>::value, int> = 0>
-    void reserve_maybe(const sequence &s, Type *) {
+    void reserve_maybe(const sequence &s, Type *)
+    {
         value.reserve(s.size());
     }
     void reserve_maybe(const sequence &, void *) {}
 
 public:
     template <typename T>
-    static handle cast(T &&src, return_value_policy policy, handle parent) {
-        if (!std::is_lvalue_reference<T>::value) {
+    static handle cast(T &&src, return_value_policy policy, handle parent)
+    {
+        if (!std::is_lvalue_reference<T>::value)
+        {
             policy = return_value_policy_override<Value>::policy(policy);
         }
         list l(src.size());
         ssize_t index = 0;
-        for (auto &&value : src) {
+        for (auto &&value : src)
+        {
             auto value_ = reinterpret_steal<object>(
                 value_conv::cast(forward_like<T>(value), policy, parent));
-            if (!value_) {
+            if (!value_)
+            {
                 return handle();
             }
             PyList_SET_ITEM(l.ptr(), index++, value_.release().ptr()); // steals a reference
@@ -195,44 +219,59 @@
 };
 
 template <typename Type, typename Alloc>
-struct type_caster<std::vector<Type, Alloc>> : list_caster<std::vector<Type, Alloc>, Type> {};
+struct type_caster<std::vector<Type, Alloc>> : list_caster<std::vector<Type, Alloc>, Type>
+{
+};
 
 template <typename Type, typename Alloc>
-struct type_caster<std::deque<Type, Alloc>> : list_caster<std::deque<Type, Alloc>, Type> {};
+struct type_caster<std::deque<Type, Alloc>> : list_caster<std::deque<Type, Alloc>, Type>
+{
+};
 
 template <typename Type, typename Alloc>
-struct type_caster<std::list<Type, Alloc>> : list_caster<std::list<Type, Alloc>, Type> {};
+struct type_caster<std::list<Type, Alloc>> : list_caster<std::list<Type, Alloc>, Type>
+{
+};
 
 template <typename ArrayType, typename Value, bool Resizable, size_t Size = 0>
-struct array_caster {
+struct array_caster
+{
     using value_conv = make_caster<Value>;
 
 private:
     template <bool R = Resizable>
-    bool require_size(enable_if_t<R, size_t> size) {
-        if (value.size() != size) {
+    bool require_size(enable_if_t<R, size_t> size)
+    {
+        if (value.size() != size)
+        {
             value.resize(size);
         }
         return true;
     }
     template <bool R = Resizable>
-    bool require_size(enable_if_t<!R, size_t> size) {
+    bool require_size(enable_if_t<!R, size_t> size)
+    {
         return size == Size;
     }
 
 public:
-    bool load(handle src, bool convert) {
-        if (!isinstance<sequence>(src)) {
+    bool load(handle src, bool convert)
+    {
+        if (!isinstance<sequence>(src))
+        {
             return false;
         }
         auto l = reinterpret_borrow<sequence>(src);
-        if (!require_size(l.size())) {
+        if (!require_size(l.size()))
+        {
             return false;
         }
         size_t ctr = 0;
-        for (auto it : l) {
+        for (auto it : l)
+        {
             value_conv conv;
-            if (!conv.load(it, convert)) {
+            if (!conv.load(it, convert))
+            {
                 return false;
             }
             value[ctr++] = cast_op<Value &&>(std::move(conv));
@@ -241,13 +280,16 @@
     }
 
     template <typename T>
-    static handle cast(T &&src, return_value_policy policy, handle parent) {
+    static handle cast(T &&src, return_value_policy policy, handle parent)
+    {
         list l(src.size());
         ssize_t index = 0;
-        for (auto &&value : src) {
+        for (auto &&value : src)
+        {
             auto value_ = reinterpret_steal<object>(
                 value_conv::cast(forward_like<T>(value), policy, parent));
-            if (!value_) {
+            if (!value_)
+            {
                 return handle();
             }
             PyList_SET_ITEM(l.ptr(), index++, value_.release().ptr()); // steals a reference
@@ -255,66 +297,78 @@
         return l.release();
     }
 
-<<<<<<< HEAD
-    PYBIND11_TYPE_CASTER(ArrayType, const_name("List[") + value_conv::name + const_name<Resizable>(const_name(""), const_name("[") + const_name<Size>() + const_name("]")) + const_name("]"));
-=======
     PYBIND11_TYPE_CASTER(ArrayType,
-                         const_name("List[") + value_conv::name
-                             + const_name<Resizable>(const_name(""),
-                                                     const_name("[") + const_name<Size>()
-                                                         + const_name("]"))
-                             + const_name("]"));
->>>>>>> c92547b6
+                         const_name("List[") + value_conv::name + const_name<Resizable>(const_name(""), const_name("[") + const_name<Size>() + const_name("]")) + const_name("]"));
 };
 
 template <typename Type, size_t Size>
 struct type_caster<std::array<Type, Size>>
-    : array_caster<std::array<Type, Size>, Type, false, Size> {};
+    : array_caster<std::array<Type, Size>, Type, false, Size>
+{
+};
 
 template <typename Type>
-struct type_caster<std::valarray<Type>> : array_caster<std::valarray<Type>, Type, true> {};
+struct type_caster<std::valarray<Type>> : array_caster<std::valarray<Type>, Type, true>
+{
+};
 
 template <typename Key, typename Compare, typename Alloc>
 struct type_caster<std::set<Key, Compare, Alloc>>
-    : set_caster<std::set<Key, Compare, Alloc>, Key> {};
+    : set_caster<std::set<Key, Compare, Alloc>, Key>
+{
+};
 
 template <typename Key, typename Hash, typename Equal, typename Alloc>
 struct type_caster<std::unordered_set<Key, Hash, Equal, Alloc>>
-    : set_caster<std::unordered_set<Key, Hash, Equal, Alloc>, Key> {};
+    : set_caster<std::unordered_set<Key, Hash, Equal, Alloc>, Key>
+{
+};
 
 template <typename Key, typename Value, typename Compare, typename Alloc>
 struct type_caster<std::map<Key, Value, Compare, Alloc>>
-    : map_caster<std::map<Key, Value, Compare, Alloc>, Key, Value> {};
+    : map_caster<std::map<Key, Value, Compare, Alloc>, Key, Value>
+{
+};
 
 template <typename Key, typename Value, typename Hash, typename Equal, typename Alloc>
 struct type_caster<std::unordered_map<Key, Value, Hash, Equal, Alloc>>
-    : map_caster<std::unordered_map<Key, Value, Hash, Equal, Alloc>, Key, Value> {};
+    : map_caster<std::unordered_map<Key, Value, Hash, Equal, Alloc>, Key, Value>
+{
+};
 
 // This type caster is intended to be used for std::optional and std::experimental::optional
 template <typename Type, typename Value = typename Type::value_type>
-struct optional_caster {
+struct optional_caster
+{
     using value_conv = make_caster<Value>;
 
     template <typename T>
-    static handle cast(T &&src, return_value_policy policy, handle parent) {
-        if (!src) {
+    static handle cast(T &&src, return_value_policy policy, handle parent)
+    {
+        if (!src)
+        {
             return none().inc_ref();
         }
-        if (!std::is_lvalue_reference<T>::value) {
+        if (!std::is_lvalue_reference<T>::value)
+        {
             policy = return_value_policy_override<Value>::policy(policy);
         }
         return value_conv::cast(*std::forward<T>(src), policy, parent);
     }
 
-    bool load(handle src, bool convert) {
-        if (!src) {
-            return false;
-        }
-        if (src.is_none()) {
+    bool load(handle src, bool convert)
+    {
+        if (!src)
+        {
+            return false;
+        }
+        if (src.is_none())
+        {
             return true; // default-constructed value is already empty
         }
         value_conv inner_caster;
-        if (!inner_caster.load(src, convert)) {
+        if (!inner_caster.load(src, convert))
+        {
             return false;
         }
 
@@ -327,31 +381,41 @@
 
 #if defined(PYBIND11_HAS_OPTIONAL)
 template <typename T>
-struct type_caster<std::optional<T>> : public optional_caster<std::optional<T>> {};
+struct type_caster<std::optional<T>> : public optional_caster<std::optional<T>>
+{
+};
 
 template <>
-struct type_caster<std::nullopt_t> : public void_caster<std::nullopt_t> {};
+struct type_caster<std::nullopt_t> : public void_caster<std::nullopt_t>
+{
+};
 #endif
 
 #if defined(PYBIND11_HAS_EXP_OPTIONAL)
 template <typename T>
 struct type_caster<std::experimental::optional<T>>
-    : public optional_caster<std::experimental::optional<T>> {};
+    : public optional_caster<std::experimental::optional<T>>
+{
+};
 
 template <>
 struct type_caster<std::experimental::nullopt_t>
-    : public void_caster<std::experimental::nullopt_t> {};
+    : public void_caster<std::experimental::nullopt_t>
+{
+};
 #endif
 
 /// Visit a variant and cast any found type to Python
-struct variant_caster_visitor {
+struct variant_caster_visitor
+{
     return_value_policy policy;
     handle parent;
 
     using result_type = handle; // required by boost::variant in C++11
 
     template <typename T>
-    result_type operator()(T &&src) const {
+    result_type operator()(T &&src) const
+    {
         return make_caster<T>::cast(std::forward<T>(src), policy, parent);
     }
 };
@@ -361,9 +425,11 @@
 /// automatically using argument-dependent lookup. Users can provide specializations for other
 /// variant-like classes, e.g. `boost::variant` and `boost::apply_visitor`.
 template <template <typename...> class Variant>
-struct visit_helper {
+struct visit_helper
+{
     template <typename... Args>
-    static auto call(Args &&...args) -> decltype(visit(std::forward<Args>(args)...)) {
+    static auto call(Args &&...args) -> decltype(visit(std::forward<Args>(args)...))
+    {
         return visit(std::forward<Args>(args)...);
     }
 };
@@ -373,13 +439,16 @@
 struct variant_caster;
 
 template <template <typename...> class V, typename... Ts>
-struct variant_caster<V<Ts...>> {
+struct variant_caster<V<Ts...>>
+{
     static_assert(sizeof...(Ts) > 0, "Variant must consist of at least one alternative.");
 
     template <typename U, typename... Us>
-    bool load_alternative(handle src, bool convert, type_list<U, Us...>) {
+    bool load_alternative(handle src, bool convert, type_list<U, Us...>)
+    {
         auto caster = make_caster<U>();
-        if (caster.load(src, convert)) {
+        if (caster.load(src, convert))
+        {
             value = cast_op<U>(caster);
             return true;
         }
@@ -388,45 +457,46 @@
 
     bool load_alternative(handle, bool, type_list<>) { return false; }
 
-    bool load(handle src, bool convert) {
+    bool load(handle src, bool convert)
+    {
         // Do a first pass without conversions to improve constructor resolution.
         // E.g. `py::int_(1).cast<variant<double, int>>()` needs to fill the `int`
         // slot of the variant. Without two-pass loading `double` would be filled
         // because it appears first and a conversion is possible.
-        if (convert && load_alternative(src, false, type_list<Ts...>{})) {
+        if (convert && load_alternative(src, false, type_list<Ts...>{}))
+        {
             return true;
         }
         return load_alternative(src, convert, type_list<Ts...>{});
     }
 
     template <typename Variant>
-    static handle cast(Variant &&src, return_value_policy policy, handle parent) {
+    static handle cast(Variant &&src, return_value_policy policy, handle parent)
+    {
         return visit_helper<V>::call(variant_caster_visitor{policy, parent},
                                      std::forward<Variant>(src));
     }
 
     using Type = V<Ts...>;
-<<<<<<< HEAD
-    PYBIND11_TYPE_CASTER(Type, const_name("Union[") + detail::concat(make_caster<Ts>::name...) + const_name("]"));
-=======
     PYBIND11_TYPE_CASTER(Type,
-                         const_name("Union[") + detail::concat(make_caster<Ts>::name...)
-                             + const_name("]"));
->>>>>>> c92547b6
+                         const_name("Union[") + detail::concat(make_caster<Ts>::name...) + const_name("]"));
 };
 
 #if defined(PYBIND11_HAS_VARIANT)
 template <typename... Ts>
-struct type_caster<std::variant<Ts...>> : variant_caster<std::variant<Ts...>> {};
+struct type_caster<std::variant<Ts...>> : variant_caster<std::variant<Ts...>>
+{
+};
 #endif
 
 PYBIND11_NAMESPACE_END(detail)
 
-inline std::ostream &operator<<(std::ostream &os, const handle &obj) {
+inline std::ostream &operator<<(std::ostream &os, const handle &obj)
+{
 #ifdef PYBIND11_HAS_STRING_VIEW
     os << str(obj).cast<std::string_view>();
 #else
-    os << (std::string) str(obj);
+    os << (std::string)str(obj);
 #endif
     return os;
 }
