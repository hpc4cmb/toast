--- conflicted
+++ resolved
@@ -1,9 +1,7 @@
+# NOTE: for Docker images, this should be called after MPI
+#     installation since TiMemory will not include MPI support
+#     if this is run before MPI is installed
 pip install --no-binary :all: \
     fitsio \
-<<<<<<< HEAD
-    pyinstaller \
-    timemory
-=======
     timemory \
-    pyinstaller
->>>>>>> 6103c29c
+    pyinstaller