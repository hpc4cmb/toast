--- conflicted
+++ resolved
@@ -16,12 +16,7 @@
 from scipy.constants import degree
 
 import toast.tod as tt
-<<<<<<< HEAD
-import timemory
-=======
-
 import toast.timing as timing
->>>>>>> 6103c29c
 
 
 def main():
@@ -73,18 +68,13 @@
         default=123456, help="Random number generator seed for randomized "
         "detector parameters" )
 
-<<<<<<< HEAD
-args = timemory.add_arguments_and_parse(parser, timemory.FILE(noquotes=True))
-
-autotimer = timemory.auto_timer(timemory.FILE())
-=======
     args = timing.add_arguments_and_parse(parser, timing.FILE(noquotes=True))
+    autotimer = timing.auto_timer(timing.FILE())
 
     # Guard against being called with multiple processes
     if MPI.COMM_WORLD.rank == 0:
         # Make one big hexagon layout at the center of the focalplane.
         # Compute the number of pixels that is at least the number requested.
->>>>>>> 6103c29c
 
         test = args.minpix - 1
         nrings = 0
@@ -141,15 +131,13 @@
 
     return
 
-<<<<<<< HEAD
-tman = timemory.timing_manager()
-tman.report()
-=======
->>>>>>> 6103c29c
 
 if __name__ == "__main__":
     try:
         main()
+        # this assumes TOAST timing has dummy class timing_manager
+        tman = timing.timing_manager()
+        tman.report()
     except:
         import traceback
         exc_type, exc_value, exc_traceback = sys.exc_info()
