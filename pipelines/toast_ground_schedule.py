#!/usr/bin/env python3

# Copyright (c) 2015-2018 by the parties listed in the AUTHORS file.
# All rights reserved.  Use of this source code is governed by
# a BSD-style license that can be found in the LICENSE file.

# This script creates a CES schedule file that can be used as input
# to toast_ground_sim.py

from datetime import datetime
import os

import argparse
import dateutil.parser
import ephem
from scipy.constants import degree

<<<<<<< HEAD
import timemory
=======
import numpy as np
import toast.timing as timing
>>>>>>> 6103c29c


class Patch(object):

    hits = 0
    step = -1
    az_min = 0

    def __init__(self, name, weight, corners,
                 el_min=0, el_max=np.pi / 2, el_step=0,
                 alternate=False, site_lat=0):
        self.name = name
        self.weight = weight
        self.corners = corners
        self.el_min0 = el_min
        self.el_min = el_min
        self.el_max0 = el_max
        self.el_step = el_step
        self.alternate = alternate
        # Use the site latitude to infer the lowest elevation that all
        # corners cross.
        self.site_lat = site_lat
        for corner in corners:
            el_max = (corner._dec + (np.pi / 2 - self.site_lat)) % (np.pi / 2)
            if el_max < self.el_max0:
                self.el_max0 = el_max
        self.el_max = self.el_max0
        self.el_lim = self.el_min0
        self.step_azel()

    def step_azel(self):
        self.step += 1
        if self.el_step > 0 and self.alternate:
            # alternate between rising and setting scans
            if self.step % 2 == 0:
                # Schedule a rising scan
                self.el_min = self.el_lim
                self.el_max = self.el_max0
                if self.el_min >= self.el_max:
                    self.el_min = self.el_min0
                self.az_min = 0
            else:
                # Update the boundaries
                self.el_lim += self.el_step
                if self.el_lim > self.el_max0:
                    self.el_lim = self.el_min0
                # Schedule a setting scan
                self.el_min = self.el_min0
                self.el_max = self.el_lim
                if self.el_max <= self.el_min:
                    self.el_max = self.el_max0
                self.az_min = np.pi
        else:
            if self.alternate:
                self.az_min = (self.az_min + np.pi) % (2 * np.pi)
            else:
                self.el_min += self.el_step
                if self.el_min > self.el_max0:
                    self.el_min = self.el_min0

    def reset(self):
        self.step += 1
        self.el_min = self.el_min0
        self.az_min = 0


def to_JD(t):
    # Unix time stamp to Julian date
    # (days since -4712-01-01 12:00:00 UTC)
    return t / 86400. + 2440587.5


def to_MJD(t):
    # Convert Unix time stamp to modified Julian date
    # (days since 1858-11-17 00:00:00 UTC)
    return to_JD(t) - 2400000.5


def to_DJD(t):
    # Convert Unix time stamp to Dublin Julian date
    # (days since 1899-12-31 12:00:00)
    # This is the time format used by PyEphem
    return to_JD(t) - 2415020


def prioritize(visible):
    """ Order visible targets by priority and number of scans.
    """
    for i in range(len(visible) - 1):
        for j in range(i + 1, len(visible)):
            if visible[i].hit * visible[j].weight < (visible[j].hit
                                                     * visible[i].weight):
                visible[i], visible[j] = visible[j], visible[i]

    return


def corner_coordinates(observer, corners):
    """ Return the corner coordinates in horizontal frame.

    PyEphem measures the azimuth East (clockwise) from North.
    """
    azs = []
    els = []
    for corner in corners:
        corner.compute(observer)
        azs.append(corner.az)
        els.append(corner.alt)

    return np.array(azs), np.array(els)


def attempt_scan(
        args, observer, visible, not_visible, t, fp_radius, tstep,
        stop_timestamp, sun, moon, sun_el_max, fout, fout_fmt, ods):
    """ Attempt scanning the visible patches in order until success.
    """
    success = False
    for patch in visible:
        for rising in [True, False]:
            observer.date = to_DJD(t)
            el = get_constant_elevation(
                observer, patch, rising, fp_radius, not_visible)
            if el is None:
                continue
            success, azmins, azmaxs, aztimes, tstop = scan_patch(
                el, patch, t, fp_radius, observer, sun, not_visible,
                tstep, stop_timestamp, sun_el_max, rising)
            if success:
                t, _ = add_scan(
                    args, t, tstop, aztimes, azmins, azmaxs, rising,
                    fp_radius, observer, sun, moon, fout, fout_fmt,
                    patch, el, ods)
                patch.step_azel()
                break
        if success:
            break

    return success, t


def attempt_scan_pole(
        args, observer, visible, not_visible, tstart, fp_radius, el_max, el_min,
        tstep, stop_timestamp, sun, moon, sun_el_max, fout, fout_fmt, ods):
    """ Attempt scanning the visible patches in order until success.
    """
    success = False
    for patch in visible:
        observer.date = to_DJD(tstart)
        # In pole scheduling, first elevation is just below the patch
        el = get_constant_elevation_pole(
            observer, patch, fp_radius, el_min, el_max, not_visible)
        if el is None:
            continue
        pole_success = True
        subscan = -1
        t = tstart
        while pole_success:
            (pole_success, azmins, azmaxs, aztimes, tstop
             ) = scan_patch_pole(
                    args, el, patch, t, fp_radius, observer, sun,
                    not_visible, tstep, stop_timestamp, sun_el_max)
            if pole_success:
                if success:
                    # Still the same scan
                    patch.hits -= 1
                t, subscan = add_scan(
                    args, t, tstop, aztimes, azmins, azmaxs, False,
                    fp_radius, observer, sun, moon, fout, fout_fmt, patch,
                    el, ods, subscan=subscan)
                el += np.radians(args.pole_el_step)
                success = True
        if success:
            break
    tstop = t
    if args.one_scan_per_day:
        day1 = int(to_MJD(tstart))
        while int(to_MJD(tstop)) == day1:
            tstop += 60.

    return success, tstop


def get_constant_elevation(observer, patch, rising, fp_radius, not_visible):
    """ Determine the elevation at which to scan.
    """
    azs, els = corner_coordinates(observer, patch.corners)
    el = None
    if rising:
        ind = azs <= np.pi
        if np.sum(ind) == 0:
            not_visible.append((patch.name, 'No rising corners'))
        else:
            el = np.amax(els[ind]) + fp_radius
    else:
        ind = azs >= np.pi
        if np.sum(ind) == 0:
            not_visible.append((patch.name, 'No setting corners'))
        else:
            el = np.amin(els[ind]) - fp_radius

    if el is not None:
        if el < patch.el_min:
            not_visible.append((
                patch.name, 'el < el_min ({:.2f} < {:.2f}) rising = {}'.format(
                    el / degree, patch.el_min / degree, rising)))
            el = None
        elif el > patch.el_max:
            not_visible.append((
                patch.name, 'el > el_max ({:.2f} > {:.2f}) rising = {}'.format(
                    el / degree, patch.el_max / degree, rising)))
            el = None

    return el


def get_constant_elevation_pole(observer, patch, fp_radius, el_min, el_max,
                                not_visible):
    """ Determine the elevation at which to scan.
    """
    _, els = corner_coordinates(observer, patch.corners)
    el = np.amin(els) - fp_radius

    if el < el_min:
        not_visible.append((
            patch.name, 'el < el_min ({:.2f} < {:.2f})'.format(
                el / degree, el_min / degree)))
        el = None
    elif el > el_max:
        not_visible.append((
            patch.name, 'el > el_max ({:.2f} > {:.2f})'.format(
                el / degree, el_max / degree)))
        el = None

    return el


def scan_patch(el, patch, t, fp_radius, observer, sun, not_visible,
               tstep, stop_timestamp, sun_el_max, rising):
    """ Attempt scanning the patch specified by corners at elevation el.
    """
    success = False
    # and now track when all corners are past the elevation
    tstop = t
    to_cross = np.ones(len(patch.corners), dtype=np.bool)
    azmins, azmaxs, aztimes = [], [], []
    while True:
        tstop += tstep / 10
        if tstop > stop_timestamp or tstop - t > 86400:
            not_visible.append((patch.name, 'Ran out of time rising = {}'
                                ''.format(rising)))
            break
        observer.date = to_DJD(tstop)
        sun.compute(observer)
        if sun.alt > sun_el_max:
            not_visible.append((patch.name, 'Sun too high {:.2f} rising = {}'
                                ''.format(sun.alt / degree, rising)))
            break
        azs, els = corner_coordinates(observer, patch.corners)
        if rising:
            good = azs <= np.pi
            to_cross[np.logical_and(els > el + fp_radius, good)] = False
        else:
            good = azs >= np.pi
            to_cross[np.logical_and(els < el - fp_radius, good)] = False

        current_extent(azmins, azmaxs, aztimes, patch.corners, fp_radius, el,
                       azs, els, rising, tstop)

        if np.any(np.array(azmins) < patch.az_min):
            success = False
            break

        if not np.any(to_cross):
            # All corners made it across the CES line.
            success = True
            break

    return success, azmins, azmaxs, aztimes, tstop


def unwind_angle(alpha, beta):
    """ Minimize absolute difference between alpha and beta.

    Minimize the absolute difference by adding a multiple of
    2*pi to beta to match alpha.
    """
    while np.abs(alpha - beta - 2 * np.pi) < np.abs(alpha - beta):
        beta += 2 * np.pi
    while np.abs(alpha - beta + 2 * np.pi) < np.abs(alpha - beta):
        beta -= 2 * np.pi
    return beta


def scan_patch_pole(args, el, patch, t, fp_radius, observer, sun, not_visible,
                    tstep, stop_timestamp, sun_el_max):
    """ Attempt scanning the patch specified by corners at elevation el.

    The pole scheduling mode will not wait for the patch to drift across.
    It simply attempts to scan for the required time: args.pole_ces_time.
    """
    success = False
    tstop = t
    azmins, azmaxs, aztimes = [], [], []
    while True:
        tstop += tstep / 10
        if tstop - t >= args.pole_ces_time:
            # Succesfully scanned the maximum time
            if len(azmins) > 0:
                success = True
            else:
                not_visible.append((patch.name, 'No overlap at {:.2f}'
                                    ''.format(el / degree)))
            break
        if tstop > stop_timestamp or tstop - t > 86400:
            not_visible.append((patch.name, 'Ran out of time'))
            break
        observer.date = to_DJD(tstop)
        sun.compute(observer)
        if sun.alt > sun_el_max:
            not_visible.append((patch.name, 'Sun too high {:.2f}'
                                ''.format(sun.alt / degree)))
            break
        azs, els = corner_coordinates(observer, patch.corners)
        if np.amax(els) + fp_radius < el:
            not_visible.append((patch.name, 'Patch below {:.2f}'
                                ''.format(el / degree)))
            break
        radius = max(np.radians(1), fp_radius)
        current_extent_pole(
            azmins, azmaxs, aztimes, patch.corners, radius, el, azs, els,
            tstop)

    return success, azmins, azmaxs, aztimes, tstop


def current_extent_pole(
        azmins, azmaxs, aztimes, corners, fp_radius, el, azs, els, tstop):
    """ Get the azimuthal extent of the patch along elevation el.

    Pole scheduling does not care if the patch is "rising" or "setting".
    """
    azs_cross = []
    for i in range(len(corners)):
        if np.abs(els[i] - el) < fp_radius:
            azs_cross.append(azs[i])
        j = (i + 1) % len(corners)
        if np.abs(els[j] - el) < fp_radius:
            azs_cross.append(azs[j])
        if np.abs(els[i] - el) < fp_radius \
           or np.abs(els[j] - el) < fp_radius:
            continue
        elif (els[i] - el) * (els[j] - el) < 0:
            # Record the location where a line between the corners
            # crosses el.
            az1 = azs[i]
            az2 = azs[j]
            el1 = els[i] - el
            el2 = els[j] - el
            if az2 - az1 > np.pi:
                az1 += 2 * np.pi
            if az1 - az2 > np.pi:
                az2 += 2 * np.pi
            az_cross = (az1 + el1 * (az2 - az1) / (el1 - el2)) % (2 * np.pi)
            azs_cross.append(az_cross)

    # Translate the azimuths at multiples of 2pi so they are in a
    # compact cluster

    for i in range(1, len(azs_cross)):
        azs_cross[i] = unwind_angle(azs_cross[0], azs_cross[i])

    if len(azs_cross) > 0:
        azs_cross = np.sort(azs_cross)
        azmin = azs_cross[0]
        azmax = azs_cross[-1]
        azmax = unwind_angle(azmin, azmax)
        if azmax - azmin > np.pi:
            # Patch crosses the zero meridian
            azmin, azmax = azmax, azmin
        if len(azmins) > 0:
            azmin = unwind_angle(azmins[-1], azmin)
            azmax = unwind_angle(azmaxs[-1], azmax)
        azmins.append(azmin)
        azmaxs.append(azmax)
        aztimes.append(tstop)

    return


def current_extent(azmins, azmaxs, aztimes, corners, fp_radius, el, azs, els,
                   rising, tstop):
    """ Get the azimuthal extent of the patch along elevation el.

    Find the pairs of corners that are on opposite sides
    of the CES line.  Record the crossing azimuth of a
    line between the corners.

    """
    azs_cross = []
    for i in range(len(corners)):
        j = (i + 1) % len(corners)
        for el0 in [el - fp_radius, el, el + fp_radius]:
            if (els[i] - el0) * (els[j] - el0) < 0:
                az1 = azs[i]
                az2 = azs[j]
                el1 = els[i] - el0
                el2 = els[j] - el0
                if az2 - az1 > np.pi:
                    az1 += 2 * np.pi
                if az1 - az2 > np.pi:
                    az2 += 2 * np.pi
                az_cross = (az1 + el1 * (az2 - az1) / (el1 - el2)) % (2 * np.pi)
                if (rising and az_cross < np.pi) or \
                   (not rising and az_cross > np.pi):
                    azs_cross.append(az_cross)
            if fp_radius == 0:
                break

    if len(azs_cross) > 1:
        azs_cross = np.sort(azs_cross)
        azmin = azs_cross[0]
        azmax = azs_cross[-1]
        if azmax - azmin > np.pi:
            # Patch crosses the zero meridian
            azmin, azmax = azmax, azmin
        azmins.append(azmin)
        azmaxs.append(azmax)
        aztimes.append(tstop)

    return


def add_scan(args, tstart, tstop, aztimes, azmins, azmaxs, rising, fp_radius,
             observer, sun, moon, fout, fout_fmt, patch, el, ods, subscan=-1):
    """ Make an entry for a CES in the schedule file.
    """
    ces_time = tstop - tstart
    if ces_time > args.ces_max_time:  # and not args.pole_mode:
        nsub = np.int(np.ceil(ces_time / args.ces_max_time))
        ces_time /= nsub
    aztimes = np.array(aztimes)
    azmins = np.array(azmins)
    azmaxs = np.array(azmaxs)
    for i in range(1, azmins.size):
        azmins[i] = unwind_angle(azmins[0], azmins[i])
        azmaxs[i] = unwind_angle(azmaxs[0], azmaxs[i])
    # for i in range(azmins.size-1):
    #    if azmins[i+1] - azmins[i] > np.pi:
    #        azmins[i+1], azmaxs[i+1] = azmins[i+1]-2*np.pi, azmaxs[i+1]-2*np.pi
    #    if azmins[i+1] - azmins[i] < np.pi:
    #        azmins[i+1], azmaxs[i+1] = azmins[i+1]+2*np.pi, azmaxs[i+1]+2*np.pi
    rising_string = 'R' if rising else 'S'
    patch.hits += 1
    t1 = tstart
    while t1 < tstop:
        subscan += 1
        if args.operational_days:
            # See if adding this scan would exceed the number of desired
            # operational days
            if subscan == 0:
                tz = args.timezone / 24
                od = int(to_MJD(tstart) + tz)
                ods.add(od)
            if len(ods) > args.operational_days:
                # Prevent adding further entries to the schedule once
                # the number of operational days is full
                break
        t2 = min(t1 + ces_time, tstop)
        if tstop - t2 < ces_time / 10:
            # Append leftover scan to the last full subscan
            t2 = tstop
        ind = np.logical_and(aztimes >= t1, aztimes <= t2)
        if np.all(aztimes > t2):
            ind[0] = True
        if np.all(aztimes < t1):
            ind[-1] = True
        if azmins[ind][0] < azmaxs[ind][0]:
            azmin = np.amin(azmins[ind])
            azmax = np.amax(azmaxs[ind])
        else:
            # we are, scan from the maximum to the minimum
            azmin = np.amax(azmins[ind])
            azmax = np.amin(azmaxs[ind])
        # Add the focal plane radius to the scan width
        fp_radius_eff = fp_radius / np.cos(el)
        azmin = (azmin - fp_radius_eff) % (2 * np.pi)
        azmax = (azmax + fp_radius_eff) % (2 * np.pi)
        ces_start = datetime.utcfromtimestamp(t1).strftime(
            '%Y-%m-%d %H:%M:%S %Z')
        ces_stop = datetime.utcfromtimestamp(t2).strftime(
            '%Y-%m-%d %H:%M:%S %Z')
        # Get the Sun and Moon locations at the beginning and end
        observer.date = to_DJD(t1)
        sun.compute(observer)
        moon.compute(observer)
        sun_az1, sun_el1 = sun.az / degree, sun.alt / degree
        moon_az1, moon_el1 = moon.az / degree, moon.alt / degree
        moon_phase1 = moon.phase
        observer.date = to_DJD(t2)
        sun.compute(observer)
        moon.compute(observer)
        sun_az2, sun_el2 = sun.az / degree, sun.alt / degree
        moon_az2, moon_el2 = moon.az / degree, moon.alt / degree
        moon_phase2 = moon.phase
        # Create an entry in the schedule
        fout.write(
            fout_fmt.format(
                ces_start, ces_stop, to_MJD(t1), to_MJD(t2),
                patch.name,
                azmin / degree, azmax / degree, el / degree,
                rising_string,
                sun_el1, sun_az1, sun_el2, sun_az2,
                moon_el1, moon_az1, moon_el2, moon_az2,
                0.005 * (moon_phase1 + moon_phase2), patch.hits, subscan))
        t1 = t2 + args.gap_small
    # Advance the time
    tstop += args.gap

    return tstop, subscan


def get_visible(observer, sun, moon, patches, el_min, sun_avoidance_angle,
                sun_avoidance_elevation, moon_avoidance_angle):
    """ Determine which patches are visible.
    """
    visible = []
    not_visible = []
    for patch in patches:
        # Reject all patches that have even one corner too close
        # to the Sun or the Moon and patches that are completely
        # below the horizon
        in_view = False
        for i, corner in enumerate(patch.corners):
            corner.compute(observer)
            if corner.alt > el_min:
                # At least one corner is visible
                in_view = True
            if sun.alt > sun_avoidance_elevation:
                # Sun is high enough to apply sun_avoidance_angle check
                angle = ephem.separation(sun, corner)
                if angle < sun_avoidance_angle:
                    # Patch is too close to the Sun
                    not_visible.append((
                        patch.name,
                        'Too close to Sun {:.2f}'.format(angle / degree)))
                    in_view = False
                    break
            if moon.alt > 0:
                angle = ephem.separation(moon, corner)
                if angle < moon_avoidance_angle:
                    # Patch is too close to the Moon
                    not_visible.append((
                        patch.name,
                        'Too close to Moon {:.2f}'.format(angle / degree)))
                    in_view = False
                    break
            if i == len(patch.corners) - 1 and not in_view:
                not_visible.append((
                    patch.name, 'Below the horizon.'))
        if in_view:
            visible.append(patch)

    return visible, not_visible


def build_schedule(
        args, start_timestamp, stop_timestamp, patches, observer, sun, moon):

    sun_el_max = args.sun_el_max * degree
    sun_avoidance_angle = args.sun_avoidance_angle * degree
    sun_avoidance_elevation = args.sun_avoidance_elevation * degree
    moon_avoidance_angle = args.moon_avoidance_angle * degree
    el_min = args.el_min * degree
    el_max = args.el_max * degree
    fp_radius = args.fp_radius * degree

    fname_out = args.out
    dir_out = os.path.dirname(fname_out)
    if not os.path.isdir(dir_out):
        print('Creating output directory: {}'.format(dir_out))
        os.makedirs(dir_out)
    fout = open(fname_out, 'w')

    fout.write('#{:15} {:15} {:>15} {:>15} {:>15}\n'.format(
        'Site', 'Telescope',
        'Latitude [deg]', 'Longitude [deg]', 'Elevation [m]'))
    fout.write(' {:15} {:15} {:15.3f} {:15.3f} {:15.1f}\n'.format(
        args.site_name, args.telescope, np.degrees(observer.lat),
        np.degrees(observer.lon), observer.elevation))

    fout_fmt0 = '#{:20} {:20} {:14} {:14} ' \
                '{:15} {:8} {:8} {:8} {:5} ' \
                '{:8} {:8} {:8} {:8} ' \
                '{:8} {:8} {:8} {:8} {:5} ' \
                '{:5} {:3}\n'

    fout_fmt = ' {:20} {:20} {:14.6f} {:14.6f} ' \
               '{:15} {:8.2f} {:8.2f} {:8.2f} {:5} ' \
               '{:8.2f} {:8.2f} {:8.2f} {:8.2f} ' \
               '{:8.2f} {:8.2f} {:8.2f} {:8.2f} {:5.2f} ' \
               '{:5} {:3}\n'

    fout.write(
        fout_fmt0.format(
            'Start time UTC', 'Stop time UTC', 'Start MJD', 'Stop MJD',
            'Patch name', 'Az min', 'Az max', 'El', 'R/S',
            'Sun el1', 'Sun az1', 'Sun el2', 'Sun az2',
            'Moon el1', 'Moon az1', 'Moon el2', 'Moon az2', 'Phase',
            'Pass', 'Sub'))

    t = start_timestamp
    tstep = 600

    # Operational days
    ods = set()

    last_successful = t
    while t < stop_timestamp:
        if t - last_successful > 86400:
            # Reset the individual patch az and el limits
            for patch in patches:
                patch.reset()
            # Only try this once for every day
            t, last_successful = last_successful, t

        # Determine which patches are observable at time t.

        if args.debug:
            tstring = datetime.utcfromtimestamp(t).strftime(
                '%Y-%m-%d %H:%M:%S %Z')
            print('t =  {}'.format(tstring), flush=True)
        # Determine which patches are visible
        observer.date = to_DJD(t)
        sun.compute(observer)
        if sun.alt > sun_el_max:
            if args.debug:
                print('Sun elevation is {:.2f} > {:.2f}. Moving on.'.format(
                    sun.alt / degree, sun_el_max / degree), flush=True)
            t += tstep
            continue
        moon.compute(observer)

        visible, not_visible = get_visible(
            observer, sun, moon, patches, el_min, sun_avoidance_angle,
            sun_avoidance_elevation, moon_avoidance_angle)

        if len(visible) == 0:
            if args.debug:
                tstring = datetime.utcfromtimestamp(t).strftime(
                    '%Y-%m-%d %H:%M:%S %Z')
                print('No patches visible at {}: {}'.format(
                    tstring, not_visible))
            t += tstep
            continue

        # Order the targets by priority and attempt to observe with both
        # a rising and setting scans until we find one that can be
        # succesfully scanned.
        # If the criteria are not met, advance the time by a step
        # and try again

        prioritize(visible)

        if args.pole_mode:
            success, t = attempt_scan_pole(
                args, observer, visible, not_visible, t, fp_radius, el_max,
                el_min, tstep, stop_timestamp, sun, moon, sun_el_max,
                fout, fout_fmt, ods)
        else:
            success, t = attempt_scan(
                args, observer, visible, not_visible, t, fp_radius, tstep,
                stop_timestamp, sun, moon, sun_el_max, fout, fout_fmt, ods)

        if args.operational_days and len(ods) > args.operational_days:
            break

        if not success:
            if args.debug:
                tstring = datetime.utcfromtimestamp(t).strftime(
                    '%Y-%m-%d %H:%M:%S %Z')
                print('No patches could be scanned at {}: {}'.format(
                    tstring, not_visible), flush=True)
            t += tstep
        else:
            last_successful = t

    fout.close()

    return


def parse_args():

    parser = argparse.ArgumentParser(
        description='Generate ground observation schedule.',
        fromfile_prefix_chars='@')

    parser.add_argument('--site_name',
                        required=False, default='LBL',
                        help='Observing site name')
    parser.add_argument('--telescope',
                        required=False, default='Telescope',
                        help='Observing telescope name')
    parser.add_argument('--site_lon',
                        required=False, default='-122.247',
                        help='Observing site longitude [PyEphem string]')
    parser.add_argument('--site_lat',
                        required=False, default='37.876',
                        help='Observing site latitude [PyEphem string]')
    parser.add_argument('--site_alt',
                        required=False, default=100, type=np.float,
                        help='Observing site altitude [meters]')
    parser.add_argument('--patch',
                        required=True, action='append',
                        help='Patch definition: '
                        'name,weight,lon1,lat1,lon2,lat2 ... '
                        'OR name,weight,lon,lat,width')
    parser.add_argument('--patch_coord',
                        required=False, default='C',
                        help='Sky patch coordinate system [C,E,G]')
    parser.add_argument('--el_min',
                        required=False, default=30, type=np.float,
                        help='Minimum elevation for a CES')
    parser.add_argument('--el_max',
                        required=False, default=80, type=np.float,
                        help='Maximum elevation for a CES')
    parser.add_argument('--el_step',
                        required=False, default=0, type=np.float,
                        help='Optional step to apply to minimum elevation')
    parser.add_argument('--alternate',
                        required=False, default=False, action='store_true',
                        help='Alternate between rising and setting scans')
    parser.add_argument('--fp_radius',
                        required=False, default=0, type=np.float,
                        help='Focal plane radius [deg]')
    parser.add_argument('--sun_avoidance_elevation',
                        required=False, default=-15, type=np.float,
                        help='Solar elevation above which to apply '
                        'sun_avoidance_angle [deg]')
    parser.add_argument('--sun_avoidance_angle',
                        required=False, default=30, type=np.float,
                        help='Minimum distance between the Sun and '
                        'the bore sight [deg]')
    parser.add_argument('--moon_avoidance_angle',
                        required=False, default=20, type=np.float,
                        help='Minimum distance between the Moon and '
                        'the bore sight [deg]')
    parser.add_argument('--sun_el_max',
                        required=False, default=90, type=np.float,
                        help='Maximum allowed sun elevation [deg]')
    parser.add_argument('--start',
                        required=False, default='2000-01-01 00:00:00',
                        help='UTC start time of the schedule')
    parser.add_argument('--stop',
                        required=False,
                        help='UTC stop time of the schedule')
    parser.add_argument('--operational_days',
                        required=False, type=np.int,
                        help='Number of operational days to schedule '
                        '(empty days do not count)')
    parser.add_argument('--timezone', required=False, type=np.int, default=0,
                        help='Offset to apply to MJD to separate operational '
                        'days [hours]')
    parser.add_argument('--gap',
                        required=False, default=100, type=np.float,
                        help='Gap between CES:es [seconds]')
    parser.add_argument('--gap_small',
                        required=False, default=10, type=np.float,
                        help='Gap between split CES:es [seconds]')
    parser.add_argument('--one_scan_per_day',
                        required=False, default=False, action='store_true',
                        help='Pad each operational day to have only one CES')
    parser.add_argument('--ces_max_time',
                        required=False, default=900, type=np.float,
                        help='Maximum length of a CES [seconds]')
    parser.add_argument('--debug',
                        required=False, default=False, action='store_true',
                        help='Write diagnostics')
    parser.add_argument('--pole_mode',
                        required=False, default=False, action='store_true',
                        help='Pole scheduling mode (no drift scan)')
    parser.add_argument('--pole_el_step',
                        required=False, default=0.25, type=np.float,
                        help='Elevation step in pole scheduling mode [deg]')
    parser.add_argument('--pole_ces_time',
                        required=False, default=3000, type=np.float,
                        help='Time to scan at constant elevation in pole mode')
    parser.add_argument('--out',
                        required=False, default='schedule.txt',
                        help='Output filename')

    args = timemory.add_arguments_and_parse(parser, timemory.FILE(noquotes=True))

    if args.operational_days is None and args.stop is None:
        raise RuntimeError('You must provide --stop or --operational_days')

    stop_time = None
    if args.start.endswith('Z'):
        start_time = dateutil.parser.parse(args.start)
        if args.stop is not None:
            if not args.stop.endswith('Z'):
                raise RuntimeError('Either both or neither times must be '
                                   'given in UTC')
            stop_time = dateutil.parser.parse(args.stop)
    else:
        if args.timezone < 0:
            tz = '-{:02}00'.format(-args.timezone)
        else:
            tz = '+{:02}00'.format(args.timezone)
        start_time = dateutil.parser.parse(args.start + tz)
        if args.stop is not None:
            if args.stop.endswith('Z'):
                raise RuntimeError('Either both or neither times must be '
                                   'given in UTC')
            stop_time = dateutil.parser.parse(args.stop + tz)

    start_timestamp = start_time.timestamp()
    if stop_time is None:
        # Keep scheduling until the desired number of operational days is full.
        stop_timestamp = 2 ** 60
    else:
        stop_timestamp = stop_time.timestamp()

    return args, start_timestamp, stop_timestamp


def parse_patch_explicit(args, parts):
    """ Parse an explicit patch definition line
    """
    corners = []
    print('Explicit-corners format ', end='')
    name = parts[0]
    i = 0
    while i < len(parts):
        print(' ({}, {})'.format(parts[2], parts[3]), end='')
        try:
            # Assume coordinates in degrees
            lon = float(parts[i + 2]) * degree
            lat = float(parts[i + 3]) * degree
        except ValueError:
            # Failed simple interpreration, assume pyEphem strings
            lon = parts[i + 2]
            lat = parts[i + 3]
        i += 2
        if args.patch_coord == 'C':
            corner = ephem.Equatorial(lon, lat, epoch='2000')
        elif args.patch_coord == 'E':
            corner = ephem.Ecliptic(lon, lat, epoch='2000')
        elif args.patch_coord == 'G':
            corner = ephem.Galactic(lon, lat, epoch='2000')
        else:
            raise RuntimeError('Unknown coordinate system: {}'.format(
                args.patch_coord))
        corner = ephem.Equatorial(corner)
        if corner.dec > 80 * degree or corner.dec < -80 * degree:
            raise RuntimeError(
                '{} has at least one circumpolar corner. '
                'Circumpolar targeting not yet implemented'.format(name))
        patch_corner = ephem.FixedBody()
        patch_corner._ra = corner.ra
        patch_corner._dec = corner.dec
        corners.append(patch_corner)

    return corners


def parse_patch_rectangular(args, parts):
    """ Parse a rectangular patch definition line
    """
    corners = []
    print('Rectangular format ', end='')
    name = parts[0]
    try:
        # Assume coordinates in degrees
        lon_min = float(parts[2]) * degree
        lat_max = float(parts[3]) * degree
        lon_max = float(parts[4]) * degree
        lat_min = float(parts[5]) * degree
    except ValueError:
        # Failed simple interpreration, assume pyEphem strings
        lon_min = parts[2]
        lat_max = parts[3]
        lon_max = parts[4]
        lat_min = parts[5]
    if args.patch_coord == 'C':
        coordconv = ephem.Equatorial
    elif args.patch_coord == 'E':
        coordconv = ephem.Ecliptic
    elif args.patch_coord == 'G':
        coordconv = ephem.Galactic
    else:
        raise RuntimeError('Unknown coordinate system: {}'.format(
            args.patch_coord))

    nw_corner = coordconv(lon_min, lat_max, epoch='2000')
    ne_corner = coordconv(lon_max, lat_max, epoch='2000')
    se_corner = coordconv(lon_max, lat_min, epoch='2000')
    sw_corner = coordconv(lon_min, lat_min, epoch='2000')

    corners_temp = []
    add_side(nw_corner, ne_corner, corners_temp, coordconv)
    add_side(ne_corner, se_corner, corners_temp, coordconv)
    add_side(se_corner, sw_corner, corners_temp, coordconv)
    add_side(sw_corner, nw_corner, corners_temp, coordconv)

    for corner in corners_temp:
        if corner.dec > 80 * degree or corner.dec < -80 * degree:
            raise RuntimeError(
                '{} has at least one circumpolar corner. '
                'Circumpolar targeting not yet implemented'.format(name))
        patch_corner = ephem.FixedBody()
        patch_corner._ra = corner.ra
        patch_corner._dec = corner.dec
        corners.append(patch_corner)

    return corners


def add_side(corner1, corner2, corners_temp, coordconv):
    """ Add one side of a rectangle.

    Add one side of a rectangle with enough interpolation points.
    """
    step = 5 * degree
    corners_temp.append(ephem.Equatorial(corner1))
    lon1 = corner1.ra
    lon2 = corner2.ra
    lat1 = corner1.dec
    lat2 = corner2.dec
    if lon1 == lon2:
        lon = lon1
        ninterp = int(np.abs(lat2 - lat1) // step)
        if ninterp > 0:
            interp_step = (lat2 - lat1) / (ninterp + 1)
            for iinterp in range(ninterp):
                lat = lat1 + iinterp * interp_step
                corners_temp.append(
                    ephem.Equatorial(coordconv(lon, lat, epoch='2000')))
    elif lat1 == lat2:
        lat = lat1
        ninterp = int(np.abs(lon2 - lon1) // step)
        if ninterp > 0:
            interp_step = (lon2 - lon1) / (ninterp + 1)
            for iinterp in range(ninterp):
                lon = lon1 + iinterp * interp_step
                corners_temp.append(
                    ephem.Equatorial(coordconv(lon, lat, epoch='2000')))
    else:
        raise RuntimeError('add_side: both latitude and longitude change')

    return


def parse_patch_center_and_width(args, parts):
    """ Parse center-and-width patch definition
    """
    corners = []
    print('Center-and-width format ', end='')
    try:
        # Assume coordinates in degrees
        lon = float(parts[2]) * degree
        lat = float(parts[3]) * degree
    except ValueError:
        # Failed simple interpreration, assume pyEphem strings
        lon = parts[2]
        lat = parts[3]
    width = float(parts[4]) * degree
    if args.patch_coord == 'C':
        center = ephem.Equatorial(lon, lat, epoch='2000')
    elif args.patch_coord == 'E':
        center = ephem.Ecliptic(lon, lat, epoch='2000')
    elif args.patch_coord == 'G':
        center = ephem.Galactic(lon, lat, epoch='2000')
    else:
        raise RuntimeError('Unknown coordinate system: {}'.format(
            args.patch_coord))
    center = ephem.Equatorial(center)
    # Synthesize 8 corners around the center
    phi = center.ra
    theta = center.dec
    r = width / 2
    ncorner = 8
    angstep = 2 * np.pi / ncorner
    for icorner in range(ncorner):
        ang = angstep * icorner
        delta_theta = np.cos(ang) * r
        delta_phi = np.sin(ang) * r / np.cos(theta + delta_theta)
        patch_corner = ephem.FixedBody()
        patch_corner._ra = phi + delta_phi
        patch_corner._dec = theta + delta_theta
        corners.append(patch_corner)

    return corners


def parse_patches(args, observer, sun, moon, start_timestamp, stop_timestamp):
    # Parse the patch definitions

    patches = []
    total_weight = 0
    for patch_def in args.patch:
        parts = patch_def.split(',')
        name = parts[0]
        weight = float(parts[1])
        total_weight += weight
        print('Adding patch "{}" {} '.format(name, weight), end='')
        if len(parts[2:]) == 3:
            corners = parse_patch_center_and_width(args, parts)
        elif len(parts[2:]) == 4:
            corners = parse_patch_rectangular(args, parts)
        else:
            corners = parse_patch_explicit(args, parts)
        print('')
        patches.append(Patch(
            name, weight, corners, el_min=args.el_min * degree,
            el_max=args.el_max * degree, el_step=args.el_step * degree,
            alternate=args.alternate, site_lat=observer.lat))

    if args.debug:
        import matplotlib.pyplot as plt
        import healpy as hp
        plt.style.use('classic')
        plt.figure(figsize=[18, 12])
        for iplot, coord in enumerate('CEG'):
            hp.mollview(np.zeros(12) + hp.UNSEEN, coord=coord, cbar=False,
                        title='Patch locations', sub=[2, 2, 1 + iplot])
            hp.graticule(30)
            # Plot sun and moon avoidance circle
            sunlon, sunlat = [], []
            moonlon, moonlat = [], []
            sun_avoidance_angle = args.sun_avoidance_angle * degree
            moon_avoidance_angle = args.moon_avoidance_angle * degree
            for lon, lat, sso, angle_min, color in [
                (sunlon, sunlat, sun, sun_avoidance_angle, 'moccasin'),
                (moonlon, moonlat, moon, moon_avoidance_angle, 'deepskyblue')]:
                for t in range(np.int(start_timestamp), np.int(stop_timestamp),
                               np.int(86400 * 1)):
                    observer.date = to_DJD(t)
                    sso.compute(observer)
                    lon.append(sso.a_ra / degree)
                    lat.append(sso.a_dec / degree)
                    if angle_min <= 0:
                        continue
                    # plot a circle around the location
                    clon, clat = [], []
                    phi = sso.a_ra
                    theta = sso.a_dec
                    r = angle_min
                    for ang in np.linspace(0, 2 * np.pi, 36):
                        dtheta = np.cos(ang) * r
                        dphi = np.sin(ang) * r / np.cos(theta + dtheta)
                        clon.append((phi + dphi) / degree)
                        clat.append((theta + dtheta) / degree)
                    hp.projplot(clon, clat, '-', color=color,
                                threshold=1, lonlat=True, coord='C', lw=1)
            # Plot patches
            for patch in patches:
                lon = [corner._ra / degree for corner in patch.corners]
                lat = [corner._dec / degree for corner in patch.corners]
                lon.append(lon[0])
                lat.append(lat[0])
                print('{} corners:\n lon = {}\n lat= {}'.format(
                    patch.name, lon, lat), flush=True)
                hp.projplot(lon, lat, 'r-', threshold=1, lonlat=True, coord='C',
                            lw=2)
                hp.projtext(lon[0], lat[0], patch.name, lonlat=True, coord='C',
                            fontsize=14)
            # Plot Sun and Moon trajectory
            hp.projplot(sunlon, sunlat, '-', color='darkorange',
                        threshold=1, lonlat=True, coord='C', lw=2)
            hp.projtext(sunlon[0], sunlat[0], 'Sun', color='orange',
                        lonlat=True, coord='C', fontsize=14)
            hp.projplot(moonlon, moonlat, '-', color='blue',
                        threshold=1, lonlat=True, coord='C', lw=1)
            hp.projtext(moonlon[0], moonlat[0], 'Moon', color='blue',
                        lonlat=True, coord='C', fontsize=14)

        plt.savefig('patches.png')
        plt.close()

    # Normalize the weights
    for i in range(len(patches)):
        patches[i].weight /= total_weight

    return patches


def main():

    args, start_timestamp, stop_timestamp = parse_args()

    autotimer = timemory.auto_timer(timemory.FILE())

    observer = ephem.Observer()
    observer.lon = args.site_lon
    observer.lat = args.site_lat
    observer.elevation = args.site_alt  # In meters
    observer.epoch = '2000'
    observer.temp = 0  # in Celcius
    observer.compute_pressure()

    sun = ephem.Sun()
    moon = ephem.Moon()

    patches = parse_patches(args, observer, sun, moon,
                            start_timestamp, stop_timestamp)

    build_schedule(
        args, start_timestamp, stop_timestamp, patches, observer, sun, moon)

    del autotimer


if __name__ == '__main__':


    main()
<<<<<<< HEAD
    tman = timemory.timing_manager()
=======


    tman = timing.timing_manager()
>>>>>>> 6103c29c
    tman.report()<|MERGE_RESOLUTION|>--- conflicted
+++ resolved
@@ -15,12 +15,8 @@
 import ephem
 from scipy.constants import degree
 
-<<<<<<< HEAD
-import timemory
-=======
 import numpy as np
 import toast.timing as timing
->>>>>>> 6103c29c
 
 
 class Patch(object):
@@ -1139,11 +1135,5 @@
 
 
     main()
-<<<<<<< HEAD
-    tman = timemory.timing_manager()
-=======
-
-
     tman = timing.timing_manager()
->>>>>>> 6103c29c
     tman.report()