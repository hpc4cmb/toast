#!/usr/bin/env python3

# Copyright (c) 2015-2017 by the parties listed in the AUTHORS file.
# All rights reserved.  Use of this source code is governed by
# a BSD-style license that can be found in the LICENSE file.

from toast.mpi import MPI

import os
import sys

import re
import argparse
import traceback

import pickle

import numpy as np

import toast
import toast.tod as tt
import toast.map as tm
import toast.todmap as ttm

import toast.qarray as qa
import timemory

from toast.vis import set_backend

def add_sky_signal(args, comm, data, totalname, signalname):
    """ Add signalname to totalname in the obs tod

    """
    if signalname is not None:
        autotimer = timing.auto_timer()
        for obs in data.obs:
            tod = obs['tod']
            for det in tod.local_dets:
                cachename_in = '{}_{}'.format(signalname, det)
                cachename_out = '{}_{}'.format(totalname, det)
                ref_in = tod.cache.reference(cachename_in)
                if tod.cache.exists(cachename_out):
                    ref_out = tod.cache.reference(cachename_out)
                    ref_out += ref_in
                else:
                    ref_out = tod.cache.put(cachename_out, ref_in)
                del ref_in, ref_out

    return

def get_submaps(args, comm, data):
    """ Get a list of locally hit pixels and submaps on every process.

    """
    autotimer = timing.auto_timer()
    if comm.comm_world.rank == 0:
        print('Scanning local pixels', flush=args.flush)
    start = MPI.Wtime()

    # Prepare for using distpixels objects
    nside = args.nside
    subnside = 16
    if subnside > nside:
        subnside = nside
    subnpix = 12 * subnside * subnside

    # get locally hit pixels
    lc = tm.OpLocalPixels()
    localpix = lc.exec(data)
    if localpix is None:
        raise RuntimeError(
            'Process {} has no hit pixels. Perhaps there are fewer '
            'detectors than processes in the group?'.format(
                comm.comm_world.rank))

    # find the locally hit submaps.
    localsm = np.unique(np.floor_divide(localpix, subnpix))

    comm.comm_world.barrier()
    stop = MPI.Wtime()
    elapsed = stop - start
    if comm.comm_world.rank == 0:
        print('Local submaps identified in {:.3f} s'.format(elapsed),
              flush=args.flush)
    return localpix, localsm, subnpix


def simulate_sky_signal(args, comm, data, mem_counter, focalplanes, subnpix, localsm, signalname):
    """ Use PySM to simulate smoothed sky signal.

    """
    # Convolve a signal TOD from PySM
    start = MPI.Wtime()
    op_sim_pysm = ttm.OpSimPySM(comm=comm.comm_rank,
                               out=signalname,
                               pysm_model=args.input_pysm_model,
                               pysm_precomputed_cmb=args.input_pysm_precomputed_cmb,
                               focalplanes=focalplanes,
                               nside=args.nside,
                               subnpix=subnpix, localsm=localsm,
                               apply_beam=args.apply_beam)
    op_sim_pysm.exec(data)
    stop = MPI.Wtime()
    if comm.comm_world.rank == 0:
        print('PySM took {:.2f} seconds'.format(stop-start),
              flush=args.flush)

    mem_counter.exec(data)


def main():

    if MPI.COMM_WORLD.rank == 0:
        print("Running with {} processes".format(MPI.COMM_WORLD.size),
            flush=True)

    global_start = MPI.Wtime()

    parser = argparse.ArgumentParser( description="Simulate satellite "
        "boresight pointing and make a noise map.", fromfile_prefix_chars="@" )

    parser.add_argument( "--groupsize", required=False, type=int, default=0,
        help="size of processor groups used to distribute observations" )

    parser.add_argument( "--samplerate", required=False, type=float,
        default=40.0, help="Detector sample rate (Hz)" )

    parser.add_argument( "--starttime", required=False, type=float,
        default=0.0, help="The overall start time of the simulation" )

    parser.add_argument( "--spinperiod", required=False, type=float,
        default=10.0, help="The period (in minutes) of the rotation about the "
        "spin axis" )
    parser.add_argument( "--spinangle", required=False, type=float,
        default=30.0, help="The opening angle (in degrees) of the boresight "
        "from the spin axis" )

    parser.add_argument( "--precperiod", required=False, type=float,
        default=50.0, help="The period (in minutes) of the rotation about the "
        "precession axis" )
    parser.add_argument( "--precangle", required=False, type=float,
        default=65.0, help="The opening angle (in degrees) of the spin axis "
        "from the precession axis" )

    parser.add_argument( "--hwprpm", required=False, type=float,
        default=0.0, help="The rate (in RPM) of the HWP rotation" )
    parser.add_argument( "--hwpstep", required=False, default=None,
        help="For stepped HWP, the angle in degrees of each step" )
    parser.add_argument( "--hwpsteptime", required=False, type=float,
        default=0.0, help="For stepped HWP, the the time in seconds between "
        "steps" )

    parser.add_argument( "--obs", required=False, type=float, default=1.0,
        help="Number of hours in one science observation" )
    parser.add_argument( "--gap", required=False, type=float, default=0.0,
        help="Cooler cycle time in hours between science obs" )
    parser.add_argument( "--numobs", required=False, type=int, default=1,
        help="Number of complete observations" )

    parser.add_argument( "--outdir", required=False, default="out",
        help="Output directory" )
    parser.add_argument( "--debug", required=False, default=False,
        action="store_true", help="Write diagnostics" )

    parser.add_argument( "--nside", required=False, type=int, default=64,
        help="Healpix NSIDE" )
    parser.add_argument( "--subnside", required=False, type=int, default=4,
        help="Distributed pixel sub-map NSIDE" )

    parser.add_argument( "--baseline", required=False, type=float,
        default=60.0, help="Destriping baseline length (seconds)" )
    parser.add_argument( "--noisefilter", required=False, default=False,
        action="store_true", help="Destripe with the noise filter enabled" )

    parser.add_argument( "--madam", required=False, default=False,
        action="store_true", help="If specified, use libmadam for map-making" )
    parser.add_argument( "--madampar", required=False, default=None,
        help="Madam parameter file" )

    parser.add_argument('--flush',
                        required=False, default=False, action='store_true',
                        help='Flush every print statement.')

    parser.add_argument( "--MC_start", required=False, type=int, default=0,
        help="First Monte Carlo noise realization" )
    parser.add_argument( "--MC_count", required=False, type=int, default=1,
        help="Number of Monte Carlo noise realizations" )

    parser.add_argument( "--fp", required=False, default=None,
        help="Pickle file containing a dictionary of detector properties.  "
        "The keys of this dict are the detector names, and each value is also "
        "a dictionary with keys \"quat\" (4 element ndarray), \"fwhm\" "
        "(float, arcmin), \"fknee\" (float, Hz), \"alpha\" (float), and \"NET\" "
        "(float).  For optional plotting, the key \"color\" can specify a "
        "valid matplotlib color string." )

    parser.add_argument('--tidas',
                        required=False, default=None,
                        help='Output TIDAS export path')

    parser.add_argument('--input_map', required=False,
                        help='Input map for signal')
    parser.add_argument('--input_pysm_model', required=False,
                        help='Comma separated models for on-the-fly PySM '
                        'simulation, e.g. s3,d6,f1,a2"')
    parser.add_argument('--input_pysm_precomputed_cmb', required=False,
                        help='Precomputed CMB map for PySM '
                        'it overrides any model defined in input_pysm_model"')
    parser.add_argument('--apply_beam', required=False, action='store_true',
                        help='Apply beam convolution to input map with gaussian '
                        'beam parameters defined in focalplane')

<<<<<<< HEAD
    args = timemory.add_arguments_and_parse(parser, timemory.FILE(noquotes=True))
=======
    parser.add_argument('--input_dipole', required=False,
                        help='Simulate dipole, possible values are '
                        'total, orbital, solar')
    parser.add_argument('--input_dipole_solar_speed_kms', required=False,
                        help='Solar system speed [km/s]', type=float,
                        default=369.0)
    parser.add_argument('--input_dipole_solar_gal_lat_deg', required=False,
                        help='Solar system speed galactic latitude [degrees]',
                        type=float, default=48.26)
    parser.add_argument('--input_dipole_solar_gal_lon_deg', required=False,
                        help='Solar system speed galactic longitude[degrees]',
                        type=float, default=263.99)

    args = timing.add_arguments_and_parse(parser, timing.FILE(noquotes=True))
>>>>>>> 6103c29c

    autotimer = timemory.auto_timer("@{}".format(timemory.FILE()))

    if args.tidas is not None:
        if not tt.tidas_available:
            raise RuntimeError("TIDAS not found- cannot export")

    groupsize = args.groupsize
    if groupsize == 0:
        groupsize = MPI.COMM_WORLD.size

    # This is the 2-level toast communicator.

    if MPI.COMM_WORLD.size % groupsize != 0:
        if MPI.COMM_WORLD.rank == 0:
            print("WARNING:  process groupsize does not evenly divide into "
                "total number of processes", flush=True)
    comm = toast.Comm(world=MPI.COMM_WORLD, groupsize=groupsize)

    # get options

    hwpstep = None
    if args.hwpstep is not None:
        hwpstep = float(args.hwpstep)

    npix = 12 * args.nside * args.nside

    subnside = args.subnside
    if subnside > args.nside:
        subnside = args.nside
    subnpix = 12 * subnside * subnside

    start = MPI.Wtime()

    fp = None

    # Load focalplane information

    if comm.comm_world.rank == 0:
        if args.fp is None:
            # in this case, create a fake detector at the boresight
            # with a pure white noise spectrum.
            fake = {}
            fake["quat"] = np.array([0.0, 0.0, 1.0, 0.0])
            fake["fwhm"] = 30.0
            fake["fknee"] = 0.0
            fake["alpha"] = 1.0
            fake["NET"] = 1.0
            fake["color"] = "r"
            fp = {}
            fp["bore"] = fake
        else:
            with open(args.fp, "rb") as p:
                fp = pickle.load(p)
    fp = comm.comm_world.bcast(fp, root=0)

    stop = MPI.Wtime()
    elapsed = stop - start
    if comm.comm_world.rank == 0:
        print("Create focalplane:  {:.2f} seconds".format(stop-start),
            flush=True)
    start = stop

    if args.debug:
        if comm.comm_world.rank == 0:
            outfile = "{}_focalplane.png".format(args.outdir)
            set_backend()
            tt.plot_focalplane(fp, 10.0, 10.0, outfile)

    # Since we are simulating noise timestreams, we want
    # them to be contiguous and reproducible over the whole
    # observation.  We distribute data by detector within an
    # observation, so ensure that our group size is not larger
    # than the number of detectors we have.

    if groupsize > len(fp.keys()):
        if comm.comm_world.rank == 0:
            print("process group is too large for the number of detectors",
                flush=True)
            comm.comm_world.Abort()

    # Detector information from the focalplane

    detectors = sorted(fp.keys())
    detquats = {}
    detindx = None
    if "index" in fp[detectors[0]]:
        detindx = {}

    for d in detectors:
        detquats[d] = fp[d]["quat"]
        if detindx is not None:
            detindx[d] = fp[d]["index"]

    # Distribute the observations uniformly

    groupdist = toast.distribute_uniform(args.numobs, comm.ngroups)

    # Compute global time and sample ranges of all observations

    obsrange = tt.regular_intervals(args.numobs, args.starttime, 0,
        args.samplerate, 3600*args.obs, 3600*args.gap)

    # Create the noise model used for all observations

    fmin = {}
    fknee = {}
    alpha = {}
    NET = {}
    rates = {}
    for d in detectors:
        rates[d] = args.samplerate
        fmin[d] = fp[d]["fmin"]
        fknee[d] = fp[d]["fknee"]
        alpha[d] = fp[d]["alpha"]
        NET[d] = fp[d]["NET"]

    noise = tt.AnalyticNoise(rate=rates, fmin=fmin, detectors=detectors,
        fknee=fknee, alpha=alpha, NET=NET)

    mem_counter = tt.OpMemoryCounter()

    # The distributed timestream data

    data = toast.Data(comm)

    # Every process group creates its observations

    group_firstobs = groupdist[comm.group][0]
    group_numobs = groupdist[comm.group][1]

    for ob in range(group_firstobs, group_firstobs + group_numobs):
        tod = tt.TODSatellite(
            comm.comm_group,
            detquats,
            obsrange[ob].samples,
            firsttime=obsrange[ob].start,
            rate=args.samplerate,
            spinperiod=args.spinperiod,
            spinangle=args.spinangle,
            precperiod=args.precperiod,
            precangle=args.precangle,
            detindx=detindx,
            detranks=comm.group_size
        )

        obs = {}
        obs["name"] = "science_{:05d}".format(ob)
        obs["tod"] = tod
        obs["intervals"] = None
        obs["baselines"] = None
        obs["noise"] = noise
        obs["id"] = ob

        data.obs.append(obs)

    stop = MPI.Wtime()
    elapsed = stop - start
    if comm.comm_world.rank == 0:
        print("Read parameters, compute data distribution:  "
            "{:.2f} seconds".format(stop-start), flush=True)
    start = stop

    # we set the precession axis now, which will trigger calculation
    # of the boresight pointing.

    for ob in range(group_numobs):
        curobs = data.obs[ob]
        tod = curobs["tod"]

        # Get the global sample offset from the original distribution of
        # intervals
        obsoffset = obsrange[group_firstobs + ob].first

        # Constantly slewing precession axis
        degday = 360.0 / 365.25
        precquat = tt.slew_precession_axis(nsim=tod.local_samples[1],
            firstsamp=obsoffset, samplerate=args.samplerate,
            degday=degday)

        tod.set_prec_axis(qprec=precquat)

    stop = MPI.Wtime()
    elapsed = stop - start
    if comm.comm_world.rank == 0:
        print("Construct boresight pointing:  "
            "{:.2f} seconds".format(stop-start), flush=True)
    start = stop

    # make a Healpix pointing matrix.

    pointing = tt.OpPointingHpix(nside=args.nside, nest=True, mode="IQU",
        hwprpm=args.hwprpm, hwpstep=hwpstep, hwpsteptime=args.hwpsteptime)
    pointing.exec(data)

    comm.comm_world.barrier()
    stop = MPI.Wtime()
    elapsed = stop - start
    if comm.comm_world.rank == 0:
        print("Pointing generation took {:.3f} s".format(elapsed), flush=True)
    start = stop

    localpix, localsm, subnpix = get_submaps(args, comm, data)

    signalname = "signal"
    if args.input_pysm_model:
        simulate_sky_signal(args, comm, data, mem_counter,
                                         [fp], subnpix, localsm, signalname=signalname)

    if args.input_dipole:
        print("Simulating dipole")
        op_sim_dipole = tt.OpSimDipole(mode=args.input_dipole,
                solar_speed=args.input_dipole_solar_speed_kms,
                solar_gal_lat=args.input_dipole_solar_gal_lat_deg,
                solar_gal_lon=args.input_dipole_solar_gal_lon_deg,
                out=signalname,
                keep_quats=True,
                keep_vel=False,
                subtract=False,
                coord="G",
                freq=0,  # we could use frequency for quadrupole correction
                flag_mask=255, common_flag_mask=255)
        op_sim_dipole.exec(data)

    # Mapmaking.  For purposes of this simulation, we use detector noise
    # weights based on the NET (white noise level).  If the destriping
    # baseline is too long, this will not be the best choice.

    detweights = {}
    for d in detectors:
        net = fp[d]["NET"]
        detweights[d] = 1.0 / (args.samplerate * net * net)

    if not args.madam:
        if comm.comm_world.rank == 0:
            print("Not using Madam, will only make a binned map!", flush=True)

        # get locally hit pixels
        lc = tm.OpLocalPixels()
        localpix = lc.exec(data)

        # find the locally hit submaps.
        localsm = np.unique(np.floor_divide(localpix, subnpix))

        # construct distributed maps to store the covariance,
        # noise weighted map, and hits

        invnpp = tm.DistPixels(comm=comm.comm_world, size=npix, nnz=6,
            dtype=np.float64, submap=subnpix, local=localsm)
        hits = tm.DistPixels(comm=comm.comm_world, size=npix, nnz=1,
            dtype=np.int64, submap=subnpix, local=localsm)
        zmap = tm.DistPixels(comm=comm.comm_world, size=npix, nnz=3,
            dtype=np.float64, submap=subnpix, local=localsm)

        # compute the hits and covariance once, since the pointing and noise
        # weights are fixed.

        invnpp.data.fill(0.0)
        hits.data.fill(0)

        build_invnpp = tm.OpAccumDiag(detweights=detweights, invnpp=invnpp,
            hits=hits)
        build_invnpp.exec(data)

        invnpp.allreduce()
        hits.allreduce()

        comm.comm_world.barrier()
        stop = MPI.Wtime()
        elapsed = stop - start
        if comm.comm_world.rank == 0:
            print("Building hits and N_pp^-1 took {:.3f} s".format(elapsed),
                flush=True)
        start = stop

        hits.write_healpix_fits("{}_hits.fits".format(args.outdir))
        invnpp.write_healpix_fits("{}_invnpp.fits".format(args.outdir))

        comm.comm_world.barrier()
        stop = MPI.Wtime()
        elapsed = stop - start
        if comm.comm_world.rank == 0:
            print("Writing hits and N_pp^-1 took {:.3f} s".format(elapsed),
                flush=True)
        start = stop

        # invert it
        tm.covariance_invert(invnpp, 1.0e-3)

        comm.comm_world.barrier()
        stop = MPI.Wtime()
        elapsed = stop - start
        if comm.comm_world.rank == 0:
            print("Inverting N_pp^-1 took {:.3f} s".format(elapsed),
                flush=True)
        start = stop

        invnpp.write_healpix_fits("{}_npp.fits".format(args.outdir))

        comm.comm_world.barrier()
        stop = MPI.Wtime()
        elapsed = stop - start
        if comm.comm_world.rank == 0:
            print("Writing N_pp took {:.3f} s".format(elapsed),
                flush=True)
        start = stop

        # in debug mode, print out data distribution information
        if args.debug:
            handle = None
            if comm.comm_world.rank == 0:
                handle = open("{}_distdata.txt".format(args.outdir), "w")
            data.info(handle)
            if comm.comm_world.rank == 0:
                handle.close()

            comm.comm_world.barrier()
            stop = MPI.Wtime()
            elapsed = stop - start
            if comm.comm_world.rank == 0:
                print("Dumping debug data distribution took "
                    "{:.3f} s".format(elapsed), flush=True)
            start = stop

        mcstart = start

        # Loop over Monte Carlos

        firstmc = int(args.MC_start)
        nmc = int(args.MC_count)

        for mc in range(firstmc, firstmc+nmc):
            # create output directory for this realization
            outpath = "{}_{:03d}".format(args.outdir, mc)
            if comm.comm_world.rank == 0:
                if not os.path.isdir(outpath):
                    os.makedirs(outpath)

            comm.comm_world.barrier()
            stop = MPI.Wtime()
            elapsed = stop - start
            if comm.comm_world.rank == 0:
                print("Creating output dir {:04d} took {:.3f} s".format(mc,
                    elapsed), flush=True)
            start = stop

            # clear all signal data from the cache, so that we can generate
            # new noise timestreams.
            tod.cache.clear("tot_signal_.*")

            # simulate noise

            nse = tt.OpSimNoise(out="tot_signal", realization=mc)
            nse.exec(data)

            # add sky signal
            add_sky_signal(args, comm, data, totalname="tot_signal", signalname=signalname)

            if mc == firstmc:
                # For the first realization, optionally export the
                # timestream data to a TIDAS volume.
                if args.tidas is not None:
                    from toast.tod.tidas import OpTidasExport
                    tidas_path = os.path.abspath(args.tidas)
                    export = OpTidasExport(tidas_path, name="tot_signal")
                    export.exec(data)

            comm.comm_world.barrier()
            stop = MPI.Wtime()
            elapsed = stop - start
            if comm.comm_world.rank == 0:
                print("  Noise simulation {:04d} took {:.3f} s".format(mc,
                    elapsed), flush=True)
            start = stop

            zmap.data.fill(0.0)
            build_zmap = tm.OpAccumDiag(zmap=zmap, name="tot_signal",
                                        detweights=detweights)
            build_zmap.exec(data)
            zmap.allreduce()

            comm.comm_world.barrier()
            stop = MPI.Wtime()
            elapsed = stop - start
            if comm.comm_world.rank == 0:
                print("  Building noise weighted map {:04d} took {:.3f} s".format(
                    mc, elapsed), flush=True)
            start = stop

            tm.covariance_apply(invnpp, zmap)

            comm.comm_world.barrier()
            stop = MPI.Wtime()
            elapsed = stop - start
            if comm.comm_world.rank == 0:
                print("  Computing binned map {:04d} took {:.3f} s".format(mc,
                    elapsed), flush=True)
            start = stop

            zmap.write_healpix_fits(os.path.join(outpath, "binned.fits"))

            comm.comm_world.barrier()
            stop = MPI.Wtime()
            elapsed = stop - start
            if comm.comm_world.rank == 0:
                print("  Writing binned map {:04d} took {:.3f} s".format(mc,
                    elapsed), flush=True)
            elapsed = stop - mcstart
            if comm.comm_world.rank == 0:
                print("  Mapmaking {:04d} took {:.3f} s".format(mc, elapsed),
                    flush=True)
            start = stop

    else:

        # Set up MADAM map making.

        pars = {}

        cross = args.nside // 2

        pars[ "temperature_only" ] = "F"
        pars[ "force_pol" ] = "T"
        pars[ "kfirst" ] = "T"
        pars[ "concatenate_messages" ] = "T"
        pars[ "write_map" ] = "T"
        pars[ "write_binmap" ] = "T"
        pars[ "write_matrix" ] = "T"
        pars[ "write_wcov" ] = "T"
        pars[ "write_hits" ] = "T"
        pars[ "nside_cross" ] = cross
        pars[ "nside_submap" ] = subnside

        if args.madampar is not None:
            pat = re.compile(r"\s*(\S+)\s*=\s*(\S+(\s+\S+)*)\s*")
            comment = re.compile(r"^#.*")
            with open(args.madampar, "r") as f:
                for line in f:
                    if comment.match(line) is None:
                        result = pat.match(line)
                        if result is not None:
                            key, value = result.group(1), result.group(2)
                            pars[key] = value

        pars[ "base_first" ] = args.baseline
        pars[ "nside_map" ] = args.nside
        if args.noisefilter:
            pars[ "kfilter" ] = "T"
        else:
            pars[ "kfilter" ] = "F"
        pars[ "fsample" ] = args.samplerate

        # Loop over Monte Carlos

        firstmc = int(args.MC_start)
        nmc = int(args.MC_count)

        for mc in range(firstmc, firstmc+nmc):
            # clear all total signal data from the cache, so that we can generate
            # new noise timestreams.
            tod.cache.clear("tot_signal_.*")

            # simulate noise

            nse = tt.OpSimNoise(out="tot_signal", realization=mc)
            nse.exec(data)

            # add sky signal
            add_sky_signal(args, comm, data, totalname="tot_signal", signalname=signalname)

            comm.comm_world.barrier()
            stop = MPI.Wtime()
            elapsed = stop - start
            if comm.comm_world.rank == 0:
                print("Noise simulation took {:.3f} s".format(elapsed),
                    flush=True)
            start = stop

            # create output directory for this realization
            pars[ "path_output" ] = "{}_{:03d}".format(args.outdir, mc)
            if comm.comm_world.rank == 0:
                if not os.path.isdir(pars["path_output"]):
                    os.makedirs(pars["path_output"])

            # in debug mode, print out data distribution information
            if args.debug:
                handle = None
                if comm.comm_world.rank == 0:
                    handle = open(os.path.join(pars["path_output"],
                        "distdata.txt"), "w")
                data.info(handle)
                if comm.comm_world.rank == 0:
                    handle.close()

            madam = tm.OpMadam(params=pars, detweights=detweights,
                name="tot_signal")
            madam.exec(data)

            comm.comm_world.barrier()
            stop = MPI.Wtime()
            elapsed = stop - start
            if comm.comm_world.rank == 0:
                print("Mapmaking took {:.3f} s".format(elapsed), flush=True)

    comm.comm_world.barrier()
    stop = MPI.Wtime()
    elapsed = stop - global_start
    if comm.comm_world.rank == 0:
        print("Total Time:  {:.2f} seconds".format(elapsed), flush=True)


if __name__ == "__main__":
    try:
        main()
        tman = timemory.timing_manager()
        tman.report()
        MPI.Finalize()
    except:
        exc_type, exc_value, exc_traceback = sys.exc_info()
        lines = traceback.format_exception(exc_type, exc_value, exc_traceback)
        lines = [ "Proc {}: {}".format(MPI.COMM_WORLD.rank, x) for x in lines ]
        print("".join(lines), flush=True)
        #toast.raise_error(6) # typical error code for SIGABRT
        MPI.COMM_WORLD.Abort(6)<|MERGE_RESOLUTION|>--- conflicted
+++ resolved
@@ -23,7 +23,7 @@
 import toast.todmap as ttm
 
 import toast.qarray as qa
-import timemory
+import toast.timing as timing
 
 from toast.vis import set_backend
 
@@ -209,10 +209,6 @@
     parser.add_argument('--apply_beam', required=False, action='store_true',
                         help='Apply beam convolution to input map with gaussian '
                         'beam parameters defined in focalplane')
-
-<<<<<<< HEAD
-    args = timemory.add_arguments_and_parse(parser, timemory.FILE(noquotes=True))
-=======
     parser.add_argument('--input_dipole', required=False,
                         help='Simulate dipole, possible values are '
                         'total, orbital, solar')
@@ -227,9 +223,8 @@
                         type=float, default=263.99)
 
     args = timing.add_arguments_and_parse(parser, timing.FILE(noquotes=True))
->>>>>>> 6103c29c
-
-    autotimer = timemory.auto_timer("@{}".format(timemory.FILE()))
+
+    autotimer = timing.auto_timer("@{}".format(timing.FILE()))
 
     if args.tidas is not None:
         if not tt.tidas_available:
@@ -742,7 +737,7 @@
 if __name__ == "__main__":
     try:
         main()
-        tman = timemory.timing_manager()
+        tman = timing.timing_manager()
         tman.report()
         MPI.Finalize()
     except:
